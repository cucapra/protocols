[package]
name = "protocols"
version = "0.1.0"
edition = "2024"
rust-version = "1.85"

[dependencies]
baa = { version = "0.17.1", features = ["rand1"] }
cranelift-entity = "0.114.0"
pest = "2.7.15"
pest_derive = "2.7.15"
rustc-hash = "2.1.0"
thiserror = "2.0.8"
codespan-reporting = "0.11.1"
lazy_static = "1.5.0"
marlin-verilator = "0.1.0"
patronus = "0.34.0"
tempfile = "3.20.0"
<<<<<<< HEAD
rand = "0.8.5"
clap = { version = "4.5.45", features = ["derive"] }
clap-verbosity-flag = "3.0.4"
env_logger = "0.11.8"
=======
rand = "0.9"
>>>>>>> ba87f481

[dev-dependencies]
insta = { version = "1.41.1", features = ["yaml"] }
strip-ansi-escapes = "0.2"<|MERGE_RESOLUTION|>--- conflicted
+++ resolved
@@ -16,14 +16,10 @@
 marlin-verilator = "0.1.0"
 patronus = "0.34.0"
 tempfile = "3.20.0"
-<<<<<<< HEAD
-rand = "0.8.5"
 clap = { version = "4.5.45", features = ["derive"] }
 clap-verbosity-flag = "3.0.4"
 env_logger = "0.11.8"
-=======
 rand = "0.9"
->>>>>>> ba87f481
 
 [dev-dependencies]
 insta = { version = "1.41.1", features = ["yaml"] }
