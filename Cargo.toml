[package]
name = "protocols"
version = "0.1.0"
edition = "2021"
rust-version = "1.80.1"

[dependencies]
baa = "0.15.0"
cranelift-entity = "0.114.0"
pest = "2.7.14"
pest_derive = "2.7.14"
rustc-hash = "2.1.0"
thiserror = "2.0.8"
codespan-reporting = "0.11.1"
<<<<<<< HEAD
strip-ansi-escapes = "0.2"
lazy_static = "1.5.0"

[dev-dependencies]
insta = { version = "1.41.1", features = ["yaml"] }
=======
lazy_static = "1.5.0"
>>>>>>> a3ad6867
<|MERGE_RESOLUTION|>--- conflicted
+++ resolved
@@ -12,12 +12,8 @@
 rustc-hash = "2.1.0"
 thiserror = "2.0.8"
 codespan-reporting = "0.11.1"
-<<<<<<< HEAD
 strip-ansi-escapes = "0.2"
 lazy_static = "1.5.0"
 
 [dev-dependencies]
-insta = { version = "1.41.1", features = ["yaml"] }
-=======
-lazy_static = "1.5.0"
->>>>>>> a3ad6867
+insta = { version = "1.41.1", features = ["yaml"] }