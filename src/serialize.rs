--- conflicted
+++ resolved
@@ -188,14 +188,8 @@
 
     use super::*;
 
-<<<<<<< HEAD
-    #[test]
-    fn serialize_add_transaction() {
-        // Manually create the expected result of parsing `addStruct.prot`.
-=======
     pub fn create_add_transaction(handler: &mut DiagnosticHandler) -> (Transaction, SymbolTable) {
         // Manually create the expected result of parsing `add.prot`.
->>>>>>> 6ad45f02
         // Note that the order in which things are created will be different in the parser.
 
         // 1) declare symbols
@@ -280,16 +274,10 @@
         (add, symbols)
     }
 
-<<<<<<< HEAD
-    #[test]
-    fn serialize_calyx_go_done_transaction() {
-        // Manually create the expected result of parsing `calyx_go_done`.
-=======
     pub fn create_calyx_go_down_transaction(
         handler: &mut DiagnosticHandler,
     ) -> (Transaction, SymbolTable) {
         // Manually create the expected result of parsing `calyx_go_down`.
->>>>>>> 6ad45f02
         // Note that the order in which things are created will be different in the parser.
 
         // 1) declare symbols
@@ -337,16 +325,11 @@
         let zero_expr = calyx_go_done.e(Expr::Const(BitVecValue::from_u64(0, 1)));
         calyx_go_done.add_expr_loc(zero_expr, 232, 233, calyx_fileid);
         let dut_done_expr = calyx_go_done.e(Expr::Sym(dut_done));
-<<<<<<< HEAD
-        let cond_expr = calyx_go_done.e(Expr::Binary(BinOp::Equal, dut_done_expr, one_expr));
-        let not_expr = calyx_go_done.e(Expr::Unary(UnaryOp::Not, cond_expr));
-=======
         calyx_go_done.add_expr_loc(dut_done_expr, 184, 192, calyx_fileid);
         let cond_expr = calyx_go_done.e(Expr::Equal(dut_done_expr, one_expr));
         calyx_go_done.add_expr_loc(cond_expr, 183, 198, calyx_fileid);
         let not_expr = calyx_go_done.e(Expr::Not(cond_expr));
         calyx_go_done.add_expr_loc(not_expr, 182, 198, calyx_fileid);
->>>>>>> 6ad45f02
 
         // 4) create statements
         let while_body: Vec<StmtId> = vec![calyx_go_done.s(Stmt::Step)];
