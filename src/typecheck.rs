--- conflicted
+++ resolved
@@ -195,17 +195,11 @@
     use super::*;
 
     #[test]
-<<<<<<< HEAD
-    fn serialize_calyx_go_done_transaction() {
-        // Manually create the expected result of parsing `calyx_go_done`.
-        // Note that the order in which things are created will be different in the parser.
-=======
     fn typecheck_add_transaction() {
         let mut handler = DiagnosticHandler::new();
         let (add, symbols) = create_add_transaction(&mut handler);
         type_check(&add, &symbols, &mut handler);
     }
->>>>>>> 6ad45f02
 
     #[test]
     fn typecheck_calyx_go_down_transaction() {
@@ -219,82 +213,6 @@
     fn function_argument_test() {
         let mut handler = DiagnosticHandler::new();
         let mut symbols = SymbolTable::default();
-<<<<<<< HEAD
-        let mut handler: DiagnosticHandler = DiagnosticHandler::new();
-
-        let ii = symbols.add_without_parent("ii".to_string(), Type::BitVec(32));
-        let oo = symbols.add_without_parent("oo".to_string(), Type::BitVec(32));
-        assert_eq!(symbols["oo"], symbols[oo]);
-
-        // declare Calyx struct
-        let dut_struct = symbols.add_struct(
-            "Calyx".to_string(),
-            vec![
-                Field::new("ii".to_string(), Dir::In, Type::BitVec(32)),
-                Field::new("go".to_string(), Dir::In, Type::BitVec(32)),
-                Field::new("done".to_string(), Dir::Out, Type::BitVec(1)),
-                Field::new("oo".to_string(), Dir::Out, Type::BitVec(32)),
-            ],
-        );
-
-        let dut = symbols.add_without_parent("dut".to_string(), Type::Struct(dut_struct));
-        let dut_ii = symbols.add_with_parent("ii".to_string(), dut);
-        let dut_go = symbols.add_with_parent("go".to_string(), dut);
-        let dut_done = symbols.add_with_parent("done".to_string(), dut);
-        let dut_oo = symbols.add_with_parent("oo".to_string(), dut);
-        assert_eq!(symbols["dut.oo"], symbols[dut_oo]);
-        assert_eq!(symbols["oo"], symbols[oo]);
-
-        // create fileid and read file
-        let input =
-            std::fs::read_to_string("tests/calyx_go_done_struct.prot").expect("failed to load");
-        let calyx_fileid = handler.add_file("calyx_go_done.prot".to_string(), input);
-
-        // 2) create transaction
-        let mut calyx_go_done = Transaction::new("calyx_go_done".to_string());
-        calyx_go_done.args = vec![Arg::new(ii, Dir::In), Arg::new(oo, Dir::Out)];
-        calyx_go_done.type_args = vec![dut];
-
-        // 3) create expressions
-        let ii_expr = calyx_go_done.e(Expr::Sym(ii));
-        calyx_go_done.add_expr_loc(ii_expr, 153, 155, calyx_fileid);
-        let dut_oo_expr = calyx_go_done.e(Expr::Sym(dut_oo));
-        calyx_go_done.add_expr_loc(dut_oo_expr, 260, 266, calyx_fileid);
-        let one_expr = calyx_go_done.e(Expr::Const(BitVecValue::from_u64(1, 1)));
-        calyx_go_done.add_expr_loc(one_expr, 170, 171, calyx_fileid);
-        let zero_expr = calyx_go_done.e(Expr::Const(BitVecValue::from_u64(0, 1)));
-        calyx_go_done.add_expr_loc(zero_expr, 232, 233, calyx_fileid);
-        let dut_done_expr = calyx_go_done.e(Expr::Sym(dut_done));
-        calyx_go_done.add_expr_loc(dut_done_expr, 184, 192, calyx_fileid);
-        let cond_expr = calyx_go_done.e(Expr::Binary(BinOp::Equal, dut_done_expr, one_expr));
-        calyx_go_done.add_expr_loc(cond_expr, 183, 198, calyx_fileid);
-        let not_expr = calyx_go_done.e(Expr::Unary(UnaryOp::Not, cond_expr));
-        calyx_go_done.add_expr_loc(not_expr, 182, 198, calyx_fileid);
-
-        // 4) create statements
-        let while_body = vec![calyx_go_done.s(Stmt::Step)];
-        let wbody = calyx_go_done.s(Stmt::Block(while_body));
-
-        let dut_ii_assign = calyx_go_done.s(Stmt::Assign(dut_ii, ii_expr));
-        calyx_go_done.add_stmt_loc(dut_ii_assign, 143, 157, calyx_fileid);
-        let dut_go_assign = calyx_go_done.s(Stmt::Assign(dut_go, one_expr));
-        calyx_go_done.add_stmt_loc(dut_go_assign, 160, 172, calyx_fileid);
-        let dut_while = calyx_go_done.s(Stmt::While(not_expr, wbody));
-        calyx_go_done.add_stmt_loc(dut_while, 175, 219, calyx_fileid);
-        let dut_go_reassign = calyx_go_done.s(Stmt::Assign(dut_go, zero_expr));
-        calyx_go_done.add_stmt_loc(dut_go_reassign, 222, 234, calyx_fileid);
-        let dut_ii_dontcare = calyx_go_done.s(Stmt::Assign(dut_ii, calyx_go_done.expr_dont_care()));
-        calyx_go_done.add_stmt_loc(dut_ii_dontcare, 238, 250, calyx_fileid);
-        let oo_assign = calyx_go_done.s(Stmt::Assign(oo, dut_oo_expr));
-        calyx_go_done.add_stmt_loc(oo_assign, 254, 268, calyx_fileid);
-        let body = vec![
-            dut_ii_assign,
-            dut_go_assign,
-            dut_while,
-            dut_go_reassign,
-            dut_ii_dontcare,
-            oo_assign,
-=======
         let a = symbols.add_without_parent("a".to_string(), Type::BitVec(1));
         let b: SymbolId = symbols.add_without_parent("b".to_string(), Type::BitVec(1));
         let c: SymbolId = symbols.add_without_parent("c".to_string(), Type::BitVec(1));
@@ -307,7 +225,6 @@
             Arg::new(a, Dir::In),
             Arg::new(b, Dir::In),
             Arg::new(s, Dir::Out),
->>>>>>> 6ad45f02
         ];
         let b_expr = tr.e(Expr::Sym(b));
         tr.add_expr_loc(b_expr, 62, 63, fileid);
