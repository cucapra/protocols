// Copyright 2024 Cornell University
// released under MIT License
// author: Nikil Shyamunder <nikil.shyamsunder@gmail.com>
// author: Kevin Laeufer <laeufer@cornell.edu>
// author: Francis Pham <fdp25@cornell.edu>

use crate::parser;
use crate::{diagnostic::*, ir::*, serialize::*};

fn check_expr_types(
    tr: &Transaction,
    st: &SymbolTable,
    handler: &mut DiagnosticHandler,
    expr_id: &ExprId,
) -> Result<Type, String> {
    match &tr[expr_id] {
        Expr::Const(_) => Ok(Type::BitVec(1)),
        Expr::Sym(symid) => Ok(st[symid].tpe()),
        Expr::DontCare => Ok(Type::Unknown),
        // FIXME: is this the correct typechecking logic?
        Expr::Slice(sym_expr, _, _) => check_expr_types(tr, st, handler, sym_expr),
        Expr::Unary(UnaryOp::Not, not_exprid) => {
            let inner_type = check_expr_types(tr, st, handler, not_exprid)?;
            if let Type::BitVec(_) = inner_type {
                Ok(inner_type)
            } else {
                handler.emit_diagnostic_expr(
                    tr,
                    expr_id,
                    &format!("Invalid type for 'Not' expression {:?}", inner_type).to_string(),
                    Level::Error,
                );
                Ok(inner_type)
            }
        }
        Expr::Binary(BinOp::And, lhs, rhs) | Expr::Binary(BinOp::Equal, lhs, rhs) => {
            let lhs_type = check_expr_types(tr, st, handler, lhs)?;
            let rhs_type = check_expr_types(tr, st, handler, rhs)?;
            if lhs_type.is_equivalent(&rhs_type) {
                Ok(lhs_type)
            } else {
                handler.emit_diagnostic_expr(
                    tr,
                    expr_id,
                    &format!(
                        "Type mismatch in binary operation: {:?} and {:?}",
                        lhs_type, rhs_type
                    ),
                    Level::Error,
                );
                Ok(lhs_type)
            }
        }
    }
}

fn check_stmt_types(
    tr: &Transaction,
    st: &SymbolTable,
    handler: &mut DiagnosticHandler,
    stmt_id: &StmtId,
) -> Result<(), String> {
    match &tr[stmt_id] {
        Stmt::Skip | Stmt::Fork => Ok(()),
        Stmt::Step(exprid) => {
            let expr_type = check_expr_types(tr, st, handler, exprid)?;
            if let Type::BitVec(_) = expr_type {
                Ok(())
            } else {
                handler.emit_diagnostic_stmt(
                    tr,
                    stmt_id,
                    &format!("Invalid type for [step] statement: {:?}", expr_type),
                    Level::Error,
                );
                Ok(())
            }
        }
        Stmt::Assign(lhs, rhs) => {
            // Function argument cannot be assigned
            if tr.args.iter().any(|arg| arg.symbol() == *lhs) {
                handler.emit_diagnostic_stmt(tr, stmt_id, "Cannot assign to function argument. Try using assert_eq if you want to check the value of a transaction output.", Level::Error);
            }
            // DUT output cannot be assigned
            if let Some(parent) = st[lhs].parent() {
                if let Type::Struct(structid) = st[parent].tpe() {
                    let fields = st[structid].pins();
                    if fields
                        .iter()
                        .find(|field| field.dir() == Dir::Out && field.name() == st[lhs].name())
                        .is_some()
                    {
                        handler.emit_diagnostic_stmt(
                            tr,
                            stmt_id,
                            &format!(
                                "{} is an output and thus cannot be assigned.",
                                st[lhs].full_name(st)
                            ),
                            Level::Error,
                        );
                    }
                }
            }
            let lhs_type = st[lhs].tpe();
            let mut rhs_type = check_expr_types(tr, st, handler, rhs)?;
            if rhs_type == Type::Unknown {
                rhs_type = lhs_type.clone();
                handler.emit_diagnostic_stmt(
                    tr,
                    stmt_id,
                    &format!(
                        "Inferred RHS type as {:?} from LHS type {:?}.",
                        rhs_type, lhs_type
                    ),
                    Level::Warning,
                );
            }
            if lhs_type.is_equivalent(&rhs_type) {
                Ok(())
            } else {
                let expr_name = serialize_expr(tr, st, rhs);
                handler.emit_diagnostic_stmt(
                    tr,
                    stmt_id,
                    &format!(
                        "Type mismatch in assignment: {} : {:?} and {} : {:?}.",
                        st[lhs].full_name(st),
                        lhs_type,
                        expr_name,
                        rhs_type
                    ),
                    Level::Error,
                );
                Ok(())
            }
        }
        Stmt::While(cond, bodyid) => {
            let cond_type = check_expr_types(tr, st, handler, cond)?;
            if let Type::BitVec(1) = cond_type {
                check_stmt_types(tr, st, handler, bodyid)
            } else {
                handler.emit_diagnostic_stmt(
                    tr,
                    stmt_id,
                    &format!("Invalid type for [while] condition: {:?}", cond_type),
                    Level::Error,
                );
                Ok(())
            }
        }
        Stmt::IfElse(cond, ifbody, elsebody) => {
            let cond_type = check_expr_types(tr, st, handler, cond)?;
            if let Type::BitVec(_) = cond_type {
                check_stmt_types(tr, st, handler, ifbody)?;
                check_stmt_types(tr, st, handler, elsebody)?;
                Ok(())
            } else {
                handler.emit_diagnostic_stmt(
                    tr,
                    stmt_id,
                    &format!("Type mistmatch in If/Else condition: {:?}", cond_type),
                    Level::Error,
                );
                Ok(())
            }
        }
        Stmt::AssertEq(exprid1, exprid2) => {
            let expr1_type = check_expr_types(tr, st, handler, exprid1)?;
            let expr2_type = check_expr_types(tr, st, handler, exprid2)?;
            if expr1_type.is_equivalent(&expr2_type) {
                Ok(())
            } else {
                let expr1_name = serialize_expr(tr, st, exprid1);
                let expr2_name = serialize_expr(tr, st, exprid2);
                handler.emit_diagnostic_stmt(
                    tr,
                    stmt_id,
                    &format!(
                        "Type mismatch in assert_eq: {} : {:?} and {} : {:?}.",
                        expr1_name, expr1_type, expr2_name, expr2_type,
                    ),
                    Level::Error,
                );
                Ok(())
            }
        }
        Stmt::Block(stmts) => {
            for stmtid in stmts {
                check_stmt_types(tr, st, handler, stmtid)?;
            }
            Ok(())
        }
    }
}

pub fn type_check(tr: &Transaction, st: &SymbolTable, handler: &mut DiagnosticHandler) {
    for expr_id in tr.expr_ids() {
        let _ = check_expr_types(tr, st, handler, &expr_id);
    }

    for stmt_id in tr.stmt_ids() {
        let _ = check_stmt_types(tr, st, handler, &stmt_id);
    }
}

#[cfg(test)]
mod tests {
    use std::path::Path;

    use crate::parser::parse_file;
    use baa::BitVecValue;
    use insta::Settings;
    use strip_ansi_escapes::strip_str;

    use super::*;

    fn snap(name: &str, content: String) {
        let mut settings = Settings::clone_current();
        settings.set_snapshot_path(Path::new("../tests/snapshots"));
        settings.bind(|| {
            insta::assert_snapshot!(name, content);
        });
    }

    #[test]
    fn test_add_transaction() {
        let mut handler = DiagnosticHandler::new();
<<<<<<< HEAD
        let (add, symbols) = parse_file("tests/add_struct.prot", &mut handler);
        type_check(&add, &symbols, &mut handler);

        let content = strip_str(handler.error_string());

        snap("add_struct", content);
=======
        let trs = parse_file("tests/add_struct.prot", &mut handler);
        for (st, tr) in trs {
            type_check(&tr, &st, &mut handler);
        }
>>>>>>> 751e0b98
    }

    #[test]
    fn test_invalid_step_arg_transaction() {
        let mut handler = DiagnosticHandler::new();
<<<<<<< HEAD
        let (tr, symbols) = parser::parse_file("tests/invalid_step_arg.prot", &mut handler);
        type_check(&tr, &symbols, &mut handler);

        let content = strip_str(handler.error_string());

        snap("invalid_step_arg", content);
=======
        let trs = parse_file("tests/invalid_step_arg.prot", &mut handler);
        for (st, tr) in trs {
            type_check(&tr, &st, &mut handler);
        }
>>>>>>> 751e0b98
    }

    #[test]
    fn typecheck_aes128_transaction() {
        let mut handler = DiagnosticHandler::new();
<<<<<<< HEAD
        let (tr, symbols) = parser::parse_file("tests/aes128.prot", &mut handler);
        type_check(&tr, &symbols, &mut handler);
        let content = strip_str(handler.error_string());

        snap("aes128", content);
=======
        let trs = parse_file("tests/aes128.prot", &mut handler);
        for (st, tr) in trs {
            type_check(&tr, &st, &mut handler);
        }
>>>>>>> 751e0b98
    }

    #[test]
    fn typecheck_aes128_expand_key_transaction() {
        let mut handler = DiagnosticHandler::new();
<<<<<<< HEAD
        let (tr, symbols) = parser::parse_file("tests/aes128_expand_key.prot", &mut handler);
        type_check(&tr, &symbols, &mut handler);
        let content = strip_str(handler.error_string());

        snap("aes128_expand_key", content);
=======
        let trs = parse_file("tests/aes128_expand_key.prot", &mut handler);
        for (st, tr) in trs {
            type_check(&tr, &st, &mut handler);
        }
>>>>>>> 751e0b98
    }

    #[test]
    fn typecheck_aes128_round_transaction() {
        let mut handler = DiagnosticHandler::new();
<<<<<<< HEAD
        let (tr, symbols) = parser::parse_file("tests/aes128_round.prot", &mut handler);
        type_check(&tr, &symbols, &mut handler);
        let content = strip_str(handler.error_string());

        snap("aes128_round", content);
=======
        let trs = parse_file("tests/aes128_round.prot", &mut handler);
        for (st, tr) in trs {
            type_check(&tr, &st, &mut handler);
        }
>>>>>>> 751e0b98
    }

    #[test]
    fn typecheck_mul_transaction() {
        let mut handler = DiagnosticHandler::new();
<<<<<<< HEAD
        let (tr, symbols) = parser::parse_file("tests/mul.prot", &mut handler);
        type_check(&tr, &symbols, &mut handler);
        let content = strip_str(handler.error_string());

        snap("mul", content);
=======
        let trs = parse_file("tests/mul.prot", &mut handler);
        for (st, tr) in trs {
            type_check(&tr, &st, &mut handler);
        }
>>>>>>> 751e0b98
    }

    #[test]
    fn typecheck_cond_transaction() {
        let mut handler = DiagnosticHandler::new();
<<<<<<< HEAD
        let (tr, symbols) = parser::parse_file("tests/cond.prot", &mut handler);
        type_check(&tr, &symbols, &mut handler);
        let content = strip_str(handler.error_string());

        snap("cond", content);
=======
        let trs = parse_file("tests/cond.prot", &mut handler);
        for (st, tr) in trs {
            type_check(&tr, &st, &mut handler);
        }
>>>>>>> 751e0b98
    }

    #[test]
    fn test_calyx_go_done_transaction() {
        let mut handler = DiagnosticHandler::new();
        let (calyx_go_done, symbols) = parse_file("tests/calyx_go_done_struct.prot", &mut handler);
        type_check(&calyx_go_done, &symbols, &mut handler);

        let content = strip_str(handler.error_string());

        snap("calyx_go_done_struct", content);
    }

    // Specific Tests
    #[test]
    fn function_argument_test() {
        let mut handler = DiagnosticHandler::new();
        let mut symbols = SymbolTable::default();
        let a = symbols.add_without_parent("a".to_string(), Type::BitVec(1));
        let b: SymbolId = symbols.add_without_parent("b".to_string(), Type::BitVec(1));
        let c: SymbolId = symbols.add_without_parent("c".to_string(), Type::BitVec(1));
        let s = symbols.add_without_parent("s".to_string(), Type::BitVec(1));
        assert_eq!(symbols["s"], symbols[s]);
        let input = std::fs::read_to_string("tests/func_arg_invalid.prot").expect("failed to load");
        let fileid = handler.add_file("func_arg_invalid.prot".to_string(), input);
        let mut tr = Transaction::new("func_arg_invalid".to_string());
        tr.args = vec![
            Arg::new(a, Dir::In),
            Arg::new(b, Dir::In),
            Arg::new(s, Dir::Out),
        ];

        let b_expr = tr.e(Expr::Sym(b));
        tr.add_expr_loc(b_expr, 62, 63, fileid);
        let b_expr2 = tr.e(Expr::Sym(b));
        tr.add_expr_loc(b_expr2, 84, 85, fileid);
        let zero_expr = tr.e(Expr::Const(BitVecValue::from_u64(0, 1)));
        tr.add_expr_loc(zero_expr, 106, 107, fileid);
        let a_assign = tr.s(Stmt::Assign(a, b_expr));
        let one_expr = tr.e(Expr::Const(BitVecValue::from_u64(1, 1)));
        tr.add_expr_loc(one_expr, 1, 1, fileid); // random location
        tr.add_stmt_loc(a_assign, 57, 64, fileid);
        let fork = tr.s(Stmt::Fork);
        tr.add_stmt_loc(fork, 68, 75, fileid);
        let c_assign = tr.s(Stmt::Assign(c, b_expr));
        tr.add_stmt_loc(c_assign, 79, 86, fileid);
        let step = tr.s(Stmt::Step(one_expr));
        tr.add_stmt_loc(step, 90, 97, fileid);
        let s_assign = tr.s(Stmt::Assign(s, zero_expr));
        tr.add_stmt_loc(s_assign, 101, 108, fileid);
        let body = vec![a_assign, fork, c_assign, step, s_assign];
        tr.body = tr.s(Stmt::Block(body));
        type_check(&tr, &symbols, &mut handler);
    }
}<|MERGE_RESOLUTION|>--- conflicted
+++ resolved
@@ -226,122 +226,74 @@
     #[test]
     fn test_add_transaction() {
         let mut handler = DiagnosticHandler::new();
-<<<<<<< HEAD
         let (add, symbols) = parse_file("tests/add_struct.prot", &mut handler);
         type_check(&add, &symbols, &mut handler);
 
         let content = strip_str(handler.error_string());
 
         snap("add_struct", content);
-=======
-        let trs = parse_file("tests/add_struct.prot", &mut handler);
-        for (st, tr) in trs {
-            type_check(&tr, &st, &mut handler);
-        }
->>>>>>> 751e0b98
+
     }
 
     #[test]
     fn test_invalid_step_arg_transaction() {
         let mut handler = DiagnosticHandler::new();
-<<<<<<< HEAD
         let (tr, symbols) = parser::parse_file("tests/invalid_step_arg.prot", &mut handler);
         type_check(&tr, &symbols, &mut handler);
 
         let content = strip_str(handler.error_string());
 
         snap("invalid_step_arg", content);
-=======
-        let trs = parse_file("tests/invalid_step_arg.prot", &mut handler);
-        for (st, tr) in trs {
-            type_check(&tr, &st, &mut handler);
-        }
->>>>>>> 751e0b98
     }
 
     #[test]
     fn typecheck_aes128_transaction() {
         let mut handler = DiagnosticHandler::new();
-<<<<<<< HEAD
         let (tr, symbols) = parser::parse_file("tests/aes128.prot", &mut handler);
         type_check(&tr, &symbols, &mut handler);
         let content = strip_str(handler.error_string());
 
         snap("aes128", content);
-=======
-        let trs = parse_file("tests/aes128.prot", &mut handler);
-        for (st, tr) in trs {
-            type_check(&tr, &st, &mut handler);
-        }
->>>>>>> 751e0b98
     }
 
     #[test]
     fn typecheck_aes128_expand_key_transaction() {
         let mut handler = DiagnosticHandler::new();
-<<<<<<< HEAD
         let (tr, symbols) = parser::parse_file("tests/aes128_expand_key.prot", &mut handler);
         type_check(&tr, &symbols, &mut handler);
         let content = strip_str(handler.error_string());
 
         snap("aes128_expand_key", content);
-=======
-        let trs = parse_file("tests/aes128_expand_key.prot", &mut handler);
-        for (st, tr) in trs {
-            type_check(&tr, &st, &mut handler);
-        }
->>>>>>> 751e0b98
     }
 
     #[test]
     fn typecheck_aes128_round_transaction() {
         let mut handler = DiagnosticHandler::new();
-<<<<<<< HEAD
         let (tr, symbols) = parser::parse_file("tests/aes128_round.prot", &mut handler);
         type_check(&tr, &symbols, &mut handler);
         let content = strip_str(handler.error_string());
 
         snap("aes128_round", content);
-=======
-        let trs = parse_file("tests/aes128_round.prot", &mut handler);
-        for (st, tr) in trs {
-            type_check(&tr, &st, &mut handler);
-        }
->>>>>>> 751e0b98
     }
 
     #[test]
     fn typecheck_mul_transaction() {
         let mut handler = DiagnosticHandler::new();
-<<<<<<< HEAD
         let (tr, symbols) = parser::parse_file("tests/mul.prot", &mut handler);
         type_check(&tr, &symbols, &mut handler);
         let content = strip_str(handler.error_string());
 
         snap("mul", content);
-=======
-        let trs = parse_file("tests/mul.prot", &mut handler);
-        for (st, tr) in trs {
-            type_check(&tr, &st, &mut handler);
-        }
->>>>>>> 751e0b98
     }
 
     #[test]
     fn typecheck_cond_transaction() {
         let mut handler = DiagnosticHandler::new();
-<<<<<<< HEAD
         let (tr, symbols) = parser::parse_file("tests/cond.prot", &mut handler);
         type_check(&tr, &symbols, &mut handler);
         let content = strip_str(handler.error_string());
 
         snap("cond", content);
-=======
-        let trs = parse_file("tests/cond.prot", &mut handler);
-        for (st, tr) in trs {
-            type_check(&tr, &st, &mut handler);
-        }
->>>>>>> 751e0b98
     }
 
     #[test]
