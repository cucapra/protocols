use std::fs;
use std::path::{Path, PathBuf};
use thiserror::Error;

#[allow(dead_code)]
#[derive(Error, Debug)]
pub enum YosysError {
    #[error("failed to find yosys, make sure it is on your path!")]
    YosysNotFound,
    #[error("failed to execute command: `{0}`\n{1}\n{2}")]
    FailedToExecuteCommand(String, String, String),
    #[error("no output generated: {0}")]
    OutputMissing(String),
    #[error("failed to perform i/o: {0}")]
    IoError(#[from] std::io::Error),
}

#[allow(dead_code)]
pub struct YosysEnv {
    working_dir: PathBuf,
    script_out: Option<PathBuf>,
}

impl Default for YosysEnv {
    fn default() -> Self {
        let working_dir = std::env::current_dir().unwrap();
        Self {
            working_dir,
            script_out: None,
        }
    }
}

#[allow(dead_code)]
impl YosysEnv {
    pub fn with_temp_dir() -> Result<Self> {
        let dir = tempfile::TempDir::new()?;
        Ok(Self {
            working_dir: dir.keep(),
            ..Default::default()
        })
    }

    pub fn working_dir(&self) -> &Path {
        self.working_dir.as_path()
    }
}

#[allow(dead_code)]
#[derive(Default, Debug)]
pub struct ProjectConf {
    sources: Vec<PathBuf>,
    top: Option<String>,
    include_path: Option<PathBuf>,
}

#[allow(dead_code)]
<<<<<<< HEAD
=======

>>>>>>> b5321d1e
impl ProjectConf {
    pub fn with_source(source: PathBuf) -> Self {
        let sources = vec![source];
        Self {
            sources,
            ..Default::default()
        }
    }
}

pub type Result<T> = std::result::Result<T, YosysError>;

#[allow(dead_code)]
pub fn run_yosys<C>(env: &YosysEnv, commands: &[C]) -> Result<String>
where
    C: AsRef<str>,
{
    let cmd_str: String = join(commands.iter(), " ; ");

<<<<<<< HEAD
    if env.script_out.is_some() {
=======
    if let Some(_) = &env.script_out {
>>>>>>> b5321d1e
        todo!("implement script out");
    }

    let mut cmd = std::process::Command::new("yosys");
    cmd.arg("-p").arg(&cmd_str).current_dir(&env.working_dir);

    let res = cmd.output().unwrap();
    let out = String::from_utf8_lossy(&res.stdout).to_string();
    if res.status.success() {
        Ok(out)
    } else {
        let err = String::from_utf8_lossy(&res.stderr).to_string();
        Err(YosysError::FailedToExecuteCommand(
            format!("{cmd:?}"),
            out,
            err,
        ))
    }
}

#[allow(dead_code)]
<<<<<<< HEAD
=======

>>>>>>> b5321d1e
const MINIMAL_BTOR_CONVERSION: &[&str] = &[
    "proc -noopt",
    "async2sync", // required for designs with async reset
    "flatten",
    "dffunmap",
];

#[allow(dead_code)]
<<<<<<< HEAD
=======

>>>>>>> b5321d1e
fn read_sources(project: &ProjectConf) -> Vec<String> {
    // canonicalize file paths since yosys might use a different output directory
    let sources = project
        .sources
        .iter()
        .map(|s| fs::canonicalize(s.as_path()).unwrap());

    let mut out: Vec<_> = if let Some(include) = &project.include_path {
        let ii = include.to_string_lossy().to_string();
        sources
            .map(|s| format!("read_verilog -sv -I{ii} {}", s.to_string_lossy()))
            .collect()
    } else {
        sources
            .map(|s| format!("read_verilog -sv {}", s.to_string_lossy()))
            .collect()
    };
    if let Some(top) = &project.top {
        out.push(format!("hierarchy -top {}", top));
    }
    out
}

#[allow(dead_code)]
<<<<<<< HEAD
=======

>>>>>>> b5321d1e
pub fn yosys_to_btor(
    env: &YosysEnv,
    project: &ProjectConf,
    btor_name: Option<&Path>,
) -> Result<PathBuf> {
    // auto-generate a btor_name if it was not given
    let btor_name = match (btor_name, &project.top) {
        (Some(name), _) => name.to_path_buf(),
        (None, Some(top)) => PathBuf::from(format!("{top}.btor")),
        _ => {
            let with_btor = project.sources.first().unwrap().with_extension("btor");
            with_btor
        }
    };

    let mut cmd = read_sources(project);
    cmd.extend(MINIMAL_BTOR_CONVERSION.iter().map(|s| s.to_string()));
    cmd.push(format!("write_btor -x {}", btor_name.to_string_lossy()));
    run_yosys(env, &cmd)?;
    let btor_full = if btor_name.is_absolute() {
        fs::canonicalize(btor_name).unwrap()
    } else {
        fs::canonicalize(PathBuf::from_iter([
            env.working_dir.as_path(),
            btor_name.as_path(),
        ]))
        .unwrap()
    };
    if btor_full.exists() {
        Ok(btor_full)
    } else {
        Err(YosysError::OutputMissing(
            btor_full.to_string_lossy().to_string(),
        ))
    }
}

#[allow(dead_code)]

/// Crashes the program if yosys is not found.
#[allow(dead_code)]
pub fn require_yosys() -> Result<()> {
    match std::process::Command::new("yosys").arg("-version").output() {
        Ok(res) => {
            let txt = String::from_utf8(res.stdout).unwrap();
            if txt.starts_with("Yosys") {
                Ok(())
            } else {
                // Try with `--version` if `-version` fails
                match std::process::Command::new("yosys")
                    .arg("--version")
                    .output()
                {
                    Ok(res) => {
                        let txt = String::from_utf8(res.stdout).unwrap();
                        if txt.starts_with("Yosys") {
                            Ok(())
                        } else {
                            Err(YosysError::YosysNotFound)
                        }
                    }
                    Err(_) => Err(YosysError::YosysNotFound),
                }
            }
        }
        Err(_) => {
            // Try with `--version` if `-version` fails
            match std::process::Command::new("yosys")
                .arg("--version")
                .output()
            {
                Ok(res) => {
                    let txt = String::from_utf8(res.stdout).unwrap();
                    if txt.starts_with("Yosys") {
                        Ok(())
                    } else {
                        Err(YosysError::YosysNotFound)
                    }
                }
                Err(_) => Err(YosysError::YosysNotFound),
            }
        }
    }
}

#[inline]
fn join<T, S, I>(value: T, separator: S) -> String
where
    S: AsRef<str>,
    T: ExactSizeIterator<Item = I>,
    I: AsRef<str>,
{
    let mut out = String::new();
    let last_id = value.len() - 1;
    for (ii, v) in value.enumerate() {
        out.push_str(v.as_ref());
        if ii < last_id {
            out.push_str(separator.as_ref());
        }
    }
    out
}

#[cfg(test)]
mod tests {
    use super::*;

    #[test]
    fn test_require_yosys() {
        require_yosys().expect("failed");
    }

    #[test]
    fn test_run_yosys_load_existing_verilog_file() {
        // read existing file
        let cmds = ["read_verilog examples/adders/add_d1.v"];
        let res = run_yosys(&YosysEnv::default(), &cmds).unwrap();
        assert!(res.contains("Successfully finished Verilog frontend"));
    }

    #[test]
    fn test_run_yosys_fail() {
        // run_yosys should signal a failure when yosys fails
        let cmds = ["read_verilog inputs/does_not_exist.v"];
        let res = run_yosys(&YosysEnv::default(), &cmds);
        assert!(res.is_err());
    }

    #[test]
    fn test_yosys_to_btor() {
        let env = YosysEnv::default();
        let inp = PathBuf::from("examples/adders/add_d2.v");
        let proj = ProjectConf {
            sources: vec![inp],
            ..Default::default()
        };
        let btor_file = yosys_to_btor(
            &env,
            &proj,
            Some(&PathBuf::from("examples/adders/add_d2.btor")),
        )
        .unwrap();
        assert!(btor_file
            .to_string_lossy()
            .to_string()
            .ends_with("add_d2.btor"));
        // let btor = fs::read_to_string(btor_file).unwrap();
        // assert!(btor.contains("input 1 d"))
    }

    #[test]
    fn test_yosys_to_btor_auto_name() {
        let env = YosysEnv::default();
        let inp = PathBuf::from("examples/counter/counter.v");
        let proj = ProjectConf {
            sources: vec![inp],
            ..Default::default()
        };
        let btor_file = yosys_to_btor(&env, &proj, None).unwrap();
        // derived from sources
        assert!(btor_file
            .to_string_lossy()
            .to_string()
            .ends_with("counter.btor"));
    }
}<|MERGE_RESOLUTION|>--- conflicted
+++ resolved
@@ -55,10 +55,6 @@
 }
 
 #[allow(dead_code)]
-<<<<<<< HEAD
-=======
-
->>>>>>> b5321d1e
 impl ProjectConf {
     pub fn with_source(source: PathBuf) -> Self {
         let sources = vec![source];
@@ -78,11 +74,7 @@
 {
     let cmd_str: String = join(commands.iter(), " ; ");
 
-<<<<<<< HEAD
     if env.script_out.is_some() {
-=======
-    if let Some(_) = &env.script_out {
->>>>>>> b5321d1e
         todo!("implement script out");
     }
 
@@ -104,10 +96,6 @@
 }
 
 #[allow(dead_code)]
-<<<<<<< HEAD
-=======
-
->>>>>>> b5321d1e
 const MINIMAL_BTOR_CONVERSION: &[&str] = &[
     "proc -noopt",
     "async2sync", // required for designs with async reset
@@ -116,10 +104,6 @@
 ];
 
 #[allow(dead_code)]
-<<<<<<< HEAD
-=======
-
->>>>>>> b5321d1e
 fn read_sources(project: &ProjectConf) -> Vec<String> {
     // canonicalize file paths since yosys might use a different output directory
     let sources = project
@@ -144,10 +128,6 @@
 }
 
 #[allow(dead_code)]
-<<<<<<< HEAD
-=======
-
->>>>>>> b5321d1e
 pub fn yosys_to_btor(
     env: &YosysEnv,
     project: &ProjectConf,
