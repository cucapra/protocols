--- conflicted
+++ resolved
@@ -182,25 +182,7 @@
                             let struct_id = self
                                 .st
                                 .struct_id_from_name(path_id_2)
-<<<<<<< HEAD
-                                .expect(&format!("Undefined struct: {}", path_id_2));
-                            struct_id
-                        };
-
-                        let dut_struct = {
-                            let struct_ref = st.struct_from_struct_id(struct_id);
-                            struct_ref.clone() // Clone if necessary to avoid borrowing issues
-                        };
-
-                        let dut_symbol_id =
-                            st.add_without_parent(path_id_1.to_string(), Type::Struct(struct_id));
-
-                        tr.type_args = vec![dut_symbol_id];
-
-                        for pin in dut_struct.pins() {
-                            let pin_name = pin.name().to_string();
-                            st.add_with_parent(pin_name, dut_symbol_id);
-=======
+
                                 .ok_or_else(|| format!("Undefined struct: {}", path_id_2))?;
                             let dut_struct = self.st.struct_from_struct_id(struct_id).clone();
                             let dut_symbol_id = self
@@ -223,7 +205,6 @@
                                 Level::Error,
                             );
                             return Err(msg);
->>>>>>> 751e0b98
                         }
                     }
                 }
@@ -501,12 +482,8 @@
 pub fn parse_file(
     filename: impl AsRef<std::path::Path>,
     handler: &mut DiagnosticHandler,
-<<<<<<< HEAD
-) -> (Transaction, SymbolTable) {
+) -> Vec<(SymbolTable, Transaction)> {
     let name = filename.as_ref().to_str().unwrap().to_string();
-=======
-) -> Vec<(SymbolTable, Transaction)> {
->>>>>>> 751e0b98
     let input = std::fs::read_to_string(filename).expect("failed to load");
     let fileid = handler.add_file(name, input.clone());
 
@@ -626,70 +603,10 @@
     }
 
     #[test]
-<<<<<<< HEAD
     fn test_easycond_prot() {
         let filename = "tests/easycond.prot";
         let (tr, st) = parse_file(filename, &mut DiagnosticHandler::new());
         test_re_serialize(tr, st, filename)
-=======
-    fn test_aes128_prot() {
-        let filename = "tests/aes128.prot";
-        let trs = parse_file(filename, &mut DiagnosticHandler::new());
-
-        for (st, tr) in trs {
-            test_re_serialize(tr, st, filename)
-        }
-    }
-
-    #[test]
-    fn test_aes128_round_prot() {
-        let filename = "tests/aes128_round.prot";
-        let trs = parse_file(filename, &mut DiagnosticHandler::new());
-
-        for (st, tr) in trs {
-            test_re_serialize(tr, st, filename)
-        }
-    }
-
-    #[test]
-    fn test_aes128_expand_key_prot() {
-        let filename = "tests/aes128_expand_key.prot";
-        let trs = parse_file(filename, &mut DiagnosticHandler::new());
-
-        for (st, tr) in trs {
-            test_re_serialize(tr, st, filename)
-        }
-    }
-
-    #[test]
-    fn test_mul_prot() {
-        let filename = "tests/mul.prot";
-        let trs = parse_file(filename, &mut DiagnosticHandler::new());
-
-        for (st, tr) in trs {
-            test_re_serialize(tr, st, filename)
-        }
-    }
-
-    #[test]
-    fn test_easycond_prot() {
-        let filename = "tests/cond.prot";
-        let trs = parse_file(filename, &mut DiagnosticHandler::new());
-
-        for (st, tr) in trs {
-            test_re_serialize(tr, st, filename)
-        }
-    }
-
-    #[test]
-    fn test_cond_prot() {
-        let filename = "tests/cond.prot";
-        let trs = parse_file(filename, &mut DiagnosticHandler::new());
-
-        for (st, tr) in trs {
-            test_re_serialize(tr, st, filename)
-        }
->>>>>>> 751e0b98
     }
 
     #[test]
