--- conflicted
+++ resolved
@@ -9,12 +9,8 @@
 use std::collections::HashMap;
 
 use crate::diagnostic::DiagnosticHandler;
-<<<<<<< HEAD
 use crate::errors::DiagnosticEmitter;
 use crate::errors::{ExecutionError, ExecutionResult};
-=======
-use crate::diagnostic::Level;
->>>>>>> 720f821f
 use crate::interpreter::Evaluator;
 use crate::interpreter::InputValue;
 use crate::ir::*;
@@ -28,19 +24,15 @@
 type TodoItem = (usize, Vec<BitVecValue>);
 type TransactionInfo<'a> = (&'a Transaction, &'a SymbolTable, NextStmtMap);
 
-<<<<<<< HEAD
 /// The maximum number of iterations to run for convergence before breaking with an ExecutionLimitExceeded error
 const MAX_ITERS: usize = 10000;
 
-=======
->>>>>>> 720f821f
 #[derive(Debug, Clone)]
 pub struct Todo<'a> {
     pub tr: &'a Transaction,
     pub st: &'a SymbolTable,
     pub args: ArgMap<'a>,
     pub next_stmt_map: NextStmtMap,
-<<<<<<< HEAD
 }
 
 impl<'a> Todo<'a> {
@@ -85,63 +77,13 @@
     }
 }
 
-=======
-}
-
-impl<'a> Todo<'a> {
-    pub fn new(
-        tr: &'a Transaction,
-        st: &'a SymbolTable,
-        args: ArgMap<'a>,
-        next_stmt_map: NextStmtMap,
-    ) -> Self {
-        Self {
-            tr,
-            st,
-            args,
-            next_stmt_map,
-        }
-    }
-}
-
-#[derive(Debug, Clone)]
-pub struct Thread<'a> {
-    pub todo: Todo<'a>,
-    pub current_step: StmtId,
-    pub next_step: Option<StmtId>,
-    pub has_forked: bool,
-    /// Index into the original `todos` and parallel `results` vector (used to store this thread's result)
-    thread_id: usize,
-}
-
-impl<'a> Thread<'a> {
-    pub fn initialize_thread(todo: Todo<'a>, thread_id: usize) -> Self {
-        println!(
-            "Thread initialized with transaction: {:?}, thread_id={}",
-            todo.tr.name, thread_id
-        );
-        Self {
-            current_step: todo.tr.body,
-            next_step: None,
-            thread_id,
-            todo,
-            has_forked: false,
-        }
-    }
-}
-
->>>>>>> 720f821f
 pub enum StepResult<'a> {
     /// Thread hit a Step and should be re-scheduled
     Continue(Thread<'a>),
     /// Thread ran to completion (no more statements)
     Completed(usize /* thread_id */),
     /// Thread errored out
-<<<<<<< HEAD
     Error(usize /* thread_id */, ExecutionError),
-=======
-    Error(usize /* thread_id */, String /* message */),
->>>>>>> 720f821f
 }
 
 pub struct Scheduler<'a> {
@@ -205,14 +147,8 @@
             .collect();
 
         // setup the Evaluator and first Thread
-<<<<<<< HEAD
         let initial_todo =
             Self::create_todo_helper(&todos, 0, &irs).expect("No transactions passed.");
-=======
-        let next_todo_idx = 0;
-        let initial_todo =
-            Self::create_todo_helper(&todos, next_todo_idx, &irs).expect("No transactions passed.");
->>>>>>> 720f821f
 
         println!(
             "Starting with initial transaction: {:?}",
@@ -224,30 +160,18 @@
             initial_todo.args.clone(),
             initial_todo.tr,
             initial_todo.st,
-<<<<<<< HEAD
-=======
-            handler,
->>>>>>> 720f821f
             ctx,
             sys,
             sim,
         );
 
         let results_size = todos.len();
-<<<<<<< HEAD
         let first = Thread::initialize_thread(initial_todo, 0);
-=======
-        let first = Thread::initialize_thread(initial_todo, next_todo_idx);
->>>>>>> 720f821f
         println!("Added first thread to active_threads");
         Self {
             irs,
             todos,
-<<<<<<< HEAD
             next_todo_idx: 1,
-=======
-            next_todo_idx,
->>>>>>> 720f821f
             active_threads: vec![first],
             next_threads: vec![],
             inactive_threads: vec![],
@@ -258,11 +182,7 @@
         }
     }
 
-<<<<<<< HEAD
     pub fn execute_todos(&mut self) -> Vec<ExecutionResult<()>> {
-=======
-    pub fn execute_threads(&mut self) -> Vec<Result<(), String>> {
->>>>>>> 720f821f
         println!(
             "\n==== Starting scheduling cycle {}, active threads: {} ====",
             self.step_count,
@@ -277,10 +197,7 @@
             // fixed point iteration with assertions off
             self.evaluator.disable_assertions_and_forks();
 
-<<<<<<< HEAD
             let iters = 0;
-=======
->>>>>>> 720f821f
             loop {
                 // run every active thread up to the next step to synchronize on
                 self.run_all_active_until_next_step();
@@ -385,11 +302,7 @@
     }
 
     pub fn run_thread_until_next_step(&mut self, thread_idx: usize) {
-<<<<<<< HEAD
         let next_todo_option = self.next_todo(self.next_todo_idx);
-=======
-        let next_todo_option = self.next_todo(self.next_todo_idx + 1);
->>>>>>> 720f821f
         let thread = &mut self.active_threads[thread_idx];
         let mut current = thread.current_step;
 
@@ -402,7 +315,6 @@
         // keep evaluating until we hit a Step, hit the end, or error out:
         loop {
             println!("  Evaluating statement: {:?}", current);
-<<<<<<< HEAD
 
             match self.evaluator.evaluate_stmt(&current) {
                 // happy path: got a next statement
@@ -432,39 +344,6 @@
                                 return;
                             }
                             println!("  Fork at {:?}, spawning new thread…", next_id);
-=======
-
-            match self.evaluator.evaluate_stmt(&current) {
-                // happy path: got a next statement
-                Ok(Some(next_id)) => {
-                    println!(
-                        "  Next statement: {:?} {:?}",
-                        next_id, thread.todo.tr[next_id]
-                    );
-
-                    match thread.todo.tr[next_id] {
-                        Stmt::Step => {
-                            println!("  Step reached at {:?}, pausing.", next_id);
-                            thread.next_step = Some(next_id);
-                            return;
-                        }
-
-                        Stmt::Fork if self.evaluator.assertions_forks_enabled() => {
-                            if thread.has_forked {
-                                println!("  ERROR: Thread has already forked at this point, terminating thread");
-                                let msg = "Double Fork: Thread attempted to fork more than once";
-                                self.evaluator.handler.emit_diagnostic_stmt(
-                                    thread.todo.tr,
-                                    &current,
-                                    msg,
-                                    Level::Error,
-                                );
-                                self.results[thread.thread_id] = Err(msg.to_string());
-                                thread.next_step = None;
-                            }
-                            println!("  Fork at {:?}, spawning new thread…", next_id);
-                            self.next_todo_idx += 1;
->>>>>>> 720f821f
                             match next_todo_option.clone() {
                                 Some(todo) => {
                                     let new_thread =
@@ -479,13 +358,9 @@
                                     println!("    no more todos to fork, skipping fork.");
                                 }
                             }
-<<<<<<< HEAD
                             self.next_todo_idx += 1;
                             // Mark this thread as having forked
                             println!("  Marking thread {} as having forked.", { thread.todo_idx });
-=======
-                            // Mark this thread as having forked
->>>>>>> 720f821f
                             thread.has_forked = true;
                             // continue from the fork point
                             current = next_id;
@@ -508,7 +383,6 @@
                 // error -> record and stop
                 Err(e) => {
                     println!("ERROR: {:?}, terminating thread", e);
-<<<<<<< HEAD
                     self.results[thread.todo_idx] = Err(e);
                     thread.next_step = None;
                     break;
@@ -533,40 +407,10 @@
                 }
                 None => {
                     println!("    no more todos to fork, skipping implicit fork.");
-=======
-                    self.results[thread.thread_id] = Err(e);
-                    thread.next_step = None;
-                    break;
->>>>>>> 720f821f
                 }
             }
             self.next_todo_idx += 1;
         }
-<<<<<<< HEAD
-=======
-
-        // fork if a thread has completed successfully
-        // more specically, if forks are enabled, and this thread has None for next_step, and the thread didn't fail
-        if !thread.has_forked
-            && self.evaluator.assertions_forks_enabled()
-            && self.results[thread.thread_id].is_ok()
-        {
-            self.next_todo_idx += 1;
-            match next_todo_option.clone() {
-                Some(todo) => {
-                    let new_thread = Thread::initialize_thread(todo, self.next_todo_idx);
-                    self.next_threads.push(new_thread);
-                    println!(
-                        "    enqueued forked thread; queue size = {}",
-                        self.next_threads.len()
-                    );
-                }
-                None => {
-                    println!("    no more todos to fork, skipping fork.");
-                }
-            }
-        }
->>>>>>> 720f821f
     }
 }
 
@@ -586,7 +430,6 @@
     ) -> (patronus::expr::Context, patronus::system::TransitionSystem) {
         let env = YosysEnv::default();
         let inp = PathBuf::from(verilog_path);
-<<<<<<< HEAD
         let proj = ProjectConf::with_source(inp, top_module);
 
         let btor_file = yosys_to_btor(&env, &proj, None)
@@ -612,18 +455,6 @@
                 )
             });
 
-=======
-        let proj = ProjectConf::with_source(inp);
-        let btor_file = yosys_to_btor(&env, &proj, None).unwrap();
-
-        // instantiate sim from btor file
-        let (ctx, sys) = match patronus::btor2::parse_file(btor_file.as_path().as_os_str()) {
-            Some(result) => result,
-            None => {
-                panic!("Failed to parse btor file.");
-            }
-        };
->>>>>>> 720f821f
         (ctx, sys)
     }
 
@@ -670,11 +501,7 @@
             sim,
             handler,
         );
-<<<<<<< HEAD
-        let results = scheduler.execute_todos();
-=======
-        let results = scheduler.execute_threads();
->>>>>>> 720f821f
+        let results = scheduler.execute_todos();
         assert!(results[0].is_ok());
         assert!(results[1].is_ok());
 
@@ -690,11 +517,7 @@
             sim2,
             handler,
         );
-<<<<<<< HEAD
-        let results = scheduler.execute_todos();
-=======
-        let results = scheduler.execute_threads();
->>>>>>> 720f821f
+        let results = scheduler.execute_todos();
         assert!(results[0].is_ok());
         assert!(results[1].is_err());
         // Check that it's an assertion error
@@ -717,11 +540,7 @@
             sim3,
             handler,
         );
-<<<<<<< HEAD
-        let results = scheduler.execute_todos();
-=======
-        let results = scheduler.execute_threads();
->>>>>>> 720f821f
+        let results = scheduler.execute_todos();
         assert!(results[0].is_err());
         assert!(results[1].is_ok());
         // Check that it's an assertion error
@@ -743,11 +562,7 @@
             sim3,
             handler,
         );
-<<<<<<< HEAD
-        let results = scheduler.execute_todos();
-=======
-        let results = scheduler.execute_threads();
->>>>>>> 720f821f
+        let results = scheduler.execute_todos();
         assert!(results[0].is_err());
         assert!(results[1].is_err());
         // Check that both are assertion errors
@@ -806,11 +621,7 @@
             sim,
             handler,
         );
-<<<<<<< HEAD
-        let results = scheduler.execute_todos();
-=======
-        let results = scheduler.execute_threads();
->>>>>>> 720f821f
+        let results = scheduler.execute_todos();
         assert!(results[0].is_ok());
         assert!(results[1].is_ok());
 
@@ -826,11 +637,7 @@
             sim2,
             handler,
         );
-<<<<<<< HEAD
-        let results = scheduler.execute_todos();
-=======
-        let results = scheduler.execute_threads();
->>>>>>> 720f821f
+        let results = scheduler.execute_todos();
         assert!(results[0].is_ok());
         assert!(results[1].is_err());
         // Check that it's an assertion error
@@ -853,11 +660,7 @@
             sim3,
             handler,
         );
-<<<<<<< HEAD
-        let results = scheduler.execute_todos();
-=======
-        let results = scheduler.execute_threads();
->>>>>>> 720f821f
+        let results = scheduler.execute_todos();
         assert!(results[0].is_err());
         assert!(results[1].is_ok());
         // Check that it's an assertion error
@@ -879,11 +682,7 @@
             sim3,
             handler,
         );
-<<<<<<< HEAD
-        let results = scheduler.execute_todos();
-=======
-        let results = scheduler.execute_threads();
->>>>>>> 720f821f
+        let results = scheduler.execute_todos();
         assert!(results[0].is_err());
         assert!(results[1].is_err());
         // Check that both are assertion errors
@@ -1005,7 +804,6 @@
 
     #[test]
     fn test_scheduler_identity_d1_implicit_fork() {
-        // we expect this to fail due to assertion failures
         let handler = &mut DiagnosticHandler::new();
 
         let transaction_filename = "tests/identities/identity_d1.prot";
@@ -1106,84 +904,6 @@
     }
 
     #[test]
-    fn test_scheduler_identity_d2_double_fork() {
-        // we expect this to fail due to the value being reassigned multiple times
-        let handler = &mut DiagnosticHandler::new();
-
-        let transaction_filename = "tests/identities/identity_d2.prot";
-        let verilog_path = "examples/identity/identity_d2.v";
-        let (ctx, sys) = create_sim_context(verilog_path);
-        let sim = &mut patronus::sim::Interpreter::new(&ctx, &sys);
-
-        let parsed_data: Vec<(Transaction, SymbolTable)> =
-            parsing_helper(transaction_filename, handler);
-        let irs: Vec<(&Transaction, &SymbolTable)> =
-            parsed_data.iter().map(|(tr, st)| (tr, st)).collect();
-
-        // ERROR CASE: two_fork_err protocol
-        let mut todos: Vec<(usize, Vec<BitVecValue>)> = vec![(
-            1,
-            vec![BitVecValue::from_u64(1, 32), BitVecValue::from_u64(1, 32)],
-        )];
-        let mut scheduler = Scheduler::new(irs.clone(), todos.clone(), &ctx, &sys, sim, handler);
-        let results = scheduler.execute_threads();
-        assert!(results[0].is_err());
-        if let Err(err_msg) = &results[0] {
-            assert_eq!(
-                err_msg,
-                "Double Fork: Thread attempted to fork more than once"
-            );
-        }
-
-        // PASSING CASE: two_fork_ok protocol
-        todos[0] = (
-            2,
-            vec![BitVecValue::from_u64(1, 32), BitVecValue::from_u64(1, 32)],
-        );
-
-        let sim2 = &mut patronus::sim::Interpreter::new(&ctx, &sys);
-        scheduler = Scheduler::new(irs.clone(), todos.clone(), &ctx, &sys, sim2, handler);
-        let results = scheduler.execute_threads();
-        assert!(results[0].is_ok());
-    }
-
-    #[test]
-    fn test_scheduler_identity_d1_implicit_fork() {
-        // we expect this to fail due to the value being reassigned multiple times
-        let handler = &mut DiagnosticHandler::new();
-
-        let transaction_filename = "tests/identities/identity_d1.prot";
-        let verilog_path = "examples/identity/identity_d1.v";
-        let (ctx, sys) = create_sim_context(verilog_path);
-        let sim = &mut patronus::sim::Interpreter::new(&ctx, &sys);
-
-        let parsed_data: Vec<(Transaction, SymbolTable)> =
-            parsing_helper(transaction_filename, handler);
-        let irs: Vec<(&Transaction, &SymbolTable)> =
-            parsed_data.iter().map(|(tr, st)| (tr, st)).collect();
-
-        let todos: Vec<(usize, Vec<BitVecValue>)> = vec![
-            (
-                0,
-                vec![BitVecValue::from_u64(1, 32), BitVecValue::from_u64(1, 32)],
-            ),
-            (
-                0,
-                vec![BitVecValue::from_u64(1, 32), BitVecValue::from_u64(2, 32)],
-            ),
-            (
-                0,
-                vec![BitVecValue::from_u64(2, 32), BitVecValue::from_u64(3, 32)],
-            ),
-        ];
-        let mut scheduler = Scheduler::new(irs.clone(), todos.clone(), &ctx, &sys, sim, handler);
-        let results = scheduler.execute_threads();
-        assert!(results[0].is_ok());
-        assert!(results[1].is_err());
-        assert!(results[2].is_err());
-    }
-
-    #[test]
     fn test_scheduler_dual_identity() {
         let handler = &mut DiagnosticHandler::new();
 
@@ -1214,11 +934,7 @@
             sim,
             handler,
         );
-<<<<<<< HEAD
-        let results = scheduler.execute_todos();
-=======
-        let results = scheduler.execute_threads();
->>>>>>> 720f821f
+        let results = scheduler.execute_todos();
         assert!(results[0].is_ok());
         assert!(results[1].is_ok());
 
@@ -1233,11 +949,7 @@
             sim2,
             handler,
         );
-<<<<<<< HEAD
-        let results = scheduler.execute_todos();
-=======
-        let results = scheduler.execute_threads();
->>>>>>> 720f821f
+        let results = scheduler.execute_todos();
         assert!(results[0].is_ok());
         assert!(results[1].is_err());
         // Check that it's an assertion error
@@ -1277,11 +989,7 @@
             sim,
             handler,
         );
-<<<<<<< HEAD
-        let results = scheduler.execute_todos();
-=======
-        let results = scheduler.execute_threads();
->>>>>>> 720f821f
+        let results = scheduler.execute_todos();
         assert!(results[0].is_err());
         if let Err(ExecutionError::Thread(ThreadError::ConflictingAssignment { .. })) = &results[0]
         {
@@ -1449,7 +1157,7 @@
         let handler = &mut DiagnosticHandler::new();
         let transaction_filename = "tests/identities/empty.prot";
         let verilog_path = "examples/identity/identity_d0.v";
-        let (ctx, sys) = create_sim_context(verilog_path);
+        let (ctx, sys) = create_sim_context(verilog_path, None);
         let sim = &mut patronus::sim::Interpreter::new(&ctx, &sys);
 
         let parsed_data: Vec<(Transaction, SymbolTable)> =
@@ -1473,7 +1181,7 @@
         ];
 
         let mut scheduler = Scheduler::new(irs.clone(), todos.clone(), &ctx, &sys, sim, handler);
-        let results: Vec<Result<(), String>> = scheduler.execute_threads();
+        let results: Vec<Result<(), ExecutionError>> = scheduler.execute_todos();
         assert!(results[0].is_ok());
         assert!(results[1].is_ok());
         assert!(results[2].is_ok());
