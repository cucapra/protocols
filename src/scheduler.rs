// Copyright 2024 Cornell University
// released under MIT License
// author: Nikil Shyamunder <nvs26@cornell.edu>
// author: Kevin Laeufer <laeufer@cornell.edu>
// author: Francis Pham <fdp25@cornell.edu>

use baa::BitVecOps;
use baa::BitVecValue;
use rustc_hash::FxHashMap;
use std::collections::HashMap;

use crate::diagnostic::DiagnosticHandler;
use crate::interpreter::Evaluator;
use crate::interpreter::InputValue;
use crate::ir::*;

use patronus::expr::Context;
use patronus::sim::Interpreter;
use patronus::system::TransitionSystem;

type NextStmtMap = FxHashMap<StmtId, Option<StmtId>>;
type ArgMap<'a> = HashMap<&'a str, BitVecValue>;
type TodoItem = (usize, Vec<BitVecValue>);
type TransactionInfo<'a> = (&'a Transaction, &'a SymbolTable, NextStmtMap);

#[derive(Debug, Clone)]
pub struct Todo<'a> {
    pub tr: &'a Transaction,
    pub st: &'a SymbolTable,
<<<<<<< HEAD
    pub args: ArgMap<'a>,
    pub next_stmt_map: NextStmtMap,
=======
    pub current_step: StmtId,
    pub next_step: Option<StmtId>,
    args: HashMap<&'a str, BitVecValue>,
    next_stmt_map: FxHashMap<StmtId, Option<StmtId>>,
    /// Index into the original `todos` (used to store this thread’s result)
    thread_id: usize,
>>>>>>> b5321d1e
}

impl<'a> Todo<'a> {
    pub fn new(
        tr: &'a Transaction,
        st: &'a SymbolTable,
<<<<<<< HEAD
        args: ArgMap<'a>,
        next_stmt_map: NextStmtMap,
    ) -> Self {
        Self {
            tr,
            st,
            args,
            next_stmt_map,
        }
    }
}

#[derive(Debug, Clone)]
pub struct Thread<'a> {
    pub todo: Todo<'a>,
    pub current_step: StmtId,
    pub next_step: Option<StmtId>,
    /// Index into the original `todos` and parallel `results` vector (used to store this thread's result)
    thread_id: usize,
}

impl<'a> Thread<'a> {
    pub fn initialize_thread(todo: Todo<'a>, thread_id: usize) -> Self {
        println!(
            "Thread initialized with transaction: {:?}, thread_id={}",
            todo.tr.name, thread_id
        );
        Self {
            current_step: todo.tr.body,
            next_step: None,
            thread_id,
            todo,
=======
        args: HashMap<&'a str, BitVecValue>,
        next_stmt_map: FxHashMap<StmtId, Option<StmtId>>,
        thread_id: usize,
    ) -> Self {
        println!(
            "Thread initialized with transaction: {:?}, thread_id={}",
            tr.name, thread_id
        );
        Self {
            tr,
            st,
            current_step: tr.body,
            next_step: None,
            args,
            next_stmt_map,
            thread_id,
>>>>>>> b5321d1e
        }
    }
}

pub struct Scheduler<'a> {
<<<<<<< HEAD
    irs: Vec<TransactionInfo<'a>>,
    todos: Vec<TodoItem>,
=======
    irs: Vec<(&'a Transaction, &'a SymbolTable)>,
    todos: Vec<(usize, Vec<BitVecValue>)>,
    next_stmt_maps: Vec<FxHashMap<StmtId, Option<StmtId>>>,
>>>>>>> b5321d1e
    /// Next index into `todos` to pull when we fork
    next_todo_idx: usize,
    active_threads: Vec<Thread<'a>>,
    next_threads: Vec<Thread<'a>>,
    inactive_threads: Vec<Thread<'a>>,
    step_count: i32,
    evaluator: Evaluator<'a>,
    results: Vec<Result<(), String>>,
}

impl<'a> Scheduler<'a> {
    // Helper method that creates a Todo struct
    fn create_todo_helper(
        todos: &[TodoItem],
        idx: usize,
        irs: &[TransactionInfo<'a>],
    ) -> Option<Todo<'a>> {
        if idx < todos.len() {
            // get the corresponding transaction, symbol table, and next_stmt_map
            let ir_idx = todos[idx].0;
            let (tr, st, next_stmt_map) = &irs[ir_idx];

            // setup the arguments for the transaction
            let args = todos[idx].1.clone();
            let mut args_map = HashMap::new();

            for (i, arg) in args.iter().enumerate() {
                let identifier = st[tr.args[i].symbol()].name();
                args_map.insert(identifier, arg.clone());
            }

            Some(Todo::new(tr, st, args_map, next_stmt_map.clone()))
        } else {
            None
        }
    }

    // Instance method that uses self fields and returns a Todo
    fn next_todo(&self, idx: usize) -> Option<Todo<'a>> {
        Self::create_todo_helper(&self.todos, idx, &self.irs)
    }

    pub fn new(
        transactions_and_symbols: Vec<(&'a Transaction, &'a SymbolTable)>,
        todos: Vec<TodoItem>,
        ctx: &'a Context,
        sys: &'a TransitionSystem,
        sim: &'a mut Interpreter<'a>,
        handler: &'a mut DiagnosticHandler,
    ) -> Self {
<<<<<<< HEAD
        // Create irs with pre-computed next statement mappings
        let irs: Vec<TransactionInfo<'a>> = transactions_and_symbols
            .into_iter()
            .map(|(tr, st)| (tr, st, tr.next_stmt_mapping()))
            .collect();
=======
        // pre-compute next statement mappings in a parallel array
        let next_stmt_maps: Vec<FxHashMap<StmtId, Option<StmtId>>> =
            irs.iter().map(|(tr, _)| tr.next_stmt_mapping()).collect();

        // setup the Evaluator and first Thread
        let next_todo_idx = 0;
        let res = Self::next_ir(&todos, next_todo_idx, irs.clone(), next_stmt_maps.clone());
        let (initial_tr, initial_st, initial_args, initial_next_stmt_map) =
            res.expect("No transactions passed.");
>>>>>>> b5321d1e

        // setup the Evaluator and first Thread
        let next_todo_idx = 0;
        let initial_todo =
            Self::create_todo_helper(&todos, next_todo_idx, &irs).expect("No transactions passed.");

        println!(
            "Starting with initial transaction: {:?}",
            initial_todo.tr.name
        );

        // Initialize evaluator with first transaction
        let evaluator = Evaluator::new(
            initial_todo.args.clone(),
            initial_todo.tr,
            initial_todo.st,
            handler,
            ctx,
            sys,
            sim,
        );

        let results_size = todos.len();
<<<<<<< HEAD
        let first = Thread::initialize_thread(initial_todo, next_todo_idx);
=======
        let first = Thread::initialize_thread(
            initial_tr,
            initial_st,
            initial_args,
            initial_next_stmt_map,
            next_todo_idx,
        );
>>>>>>> b5321d1e
        println!("Added first thread to active_threads");
        Self {
            irs,
            todos,
<<<<<<< HEAD
=======
            next_stmt_maps,
>>>>>>> b5321d1e
            next_todo_idx,
            active_threads: vec![first],
            next_threads: vec![],
            inactive_threads: vec![],
            step_count: 1,
            evaluator,
            results: vec![Ok(()); results_size],
        }
    }

<<<<<<< HEAD
=======
    fn next_ir(
        todos: &Vec<(usize, Vec<BitVecValue>)>,
        idx: usize,
        irs: Vec<(&'a Transaction, &'a SymbolTable)>,
        next_stmt_mappings: Vec<FxHashMap<StmtId, Option<StmtId>>>,
    ) -> Option<(
        &'a Transaction,
        &'a SymbolTable,
        HashMap<&'a str, BitVecValue>,
        FxHashMap<StmtId, Option<StmtId>>,
    )> {
        if idx < todos.len() {
            // get the corresponding transaction and symbol table
            let ir_idx = todos[idx].0;
            let (tr, st) = irs[ir_idx];

            // setup the arguments for the transaction
            let args = todos[idx].1.clone();
            let mut args_map = HashMap::new();

            // setup the next_stmt_mapping from the parallel vector
            let next_stmt_mapping = next_stmt_mappings[ir_idx].clone();

            for (i, arg) in args.iter().enumerate() {
                let identifier = st[tr.args[i].symbol()].name();
                args_map.insert(identifier, arg.clone());
            }

            Some((tr, st, args_map, next_stmt_mapping))
        } else {
            None
        }
    }

>>>>>>> b5321d1e
    pub fn execute_threads(&mut self) -> Vec<Result<(), String>> {
        println!(
            "\n==== Starting scheduling cycle {}, active threads: {} ====",
            self.step_count,
            self.active_threads.len()
        );

<<<<<<< HEAD
        while !self.active_threads.is_empty() {
=======
        while self.active_threads.len() > 0 {
>>>>>>> b5321d1e
            // initially there are no previous values. we always need to cycle at least twice to check convergence, and the first time we will get a previous input val.
            let mut previous_input_vals: Option<HashMap<SymbolId, InputValue>> = None;
            let mut active_input_vals: HashMap<SymbolId, InputValue>;

            // fixed point iteration with assertions off
<<<<<<< HEAD
            self.evaluator.disable_assertions_and_forks();

=======
            self.evaluator.assertions_forks_enabled = false;
            // FIXME: valid equality check ?
>>>>>>> b5321d1e
            loop {
                // run every active thread up to the next step to synchronize on
                self.run_all_active_until_next_step();

                // update the active input vals to reflect the current state
<<<<<<< HEAD
                // for each thread, get its current input_vals (read-only clone)
                active_input_vals = self.evaluator.input_vals();
=======
                // for each thread, get its current input_vals
                active_input_vals = self.evaluator.input_vals.clone();
                // println!("Current previous_input_vals {:?}", previous_input_vals);
                // println!("Current active_input_vals {:?}", active_input_vals);
                // println!("previous_input_vals != active_input_vals ? {}", previous_input_vals != active_input_vals);
>>>>>>> b5321d1e

                if let Some(prev_vals) = previous_input_vals {
                    if prev_vals == active_input_vals {
                        break;
                    }
                }

                print!("Active Input Vals {:?}", active_input_vals);

                // change the previous input vals to equal the active input vals
                previous_input_vals = Some(active_input_vals);
            }

            // achieved convergence, run one more time with assertions on
            println!("Achieved Convergence. Running once more with assertions enabled...");
<<<<<<< HEAD
            self.evaluator.enable_assertions_and_forks();
=======
            self.evaluator.assertions_forks_enabled = true;
>>>>>>> b5321d1e
            self.run_all_active_until_next_step();

            // now that all threads are synchronized on the step, we can run step() on the sim
            println!("Stepping...");
            self.evaluator.sim_step();

            // Move each active thread into inactive or next
            while let Some(mut active_thread) = self.active_threads.pop() {
                let next_step: Option<StmtId> = active_thread.next_step;
                match next_step {
                    Some(next_step_id) => {
                        println!(
                            "Thread with transaction {:?} reached step, moving to next_threads with step: {:?}",
<<<<<<< HEAD
                            active_thread.todo.tr.name, next_step_id
=======
                            active_thread.tr.name, next_step_id
>>>>>>> b5321d1e
                        );

                        // if the thread is moving to next_threads, its current_step becomes its next_step and next_step becomes None
                        active_thread.current_step = next_step_id;
                        active_thread.next_step = None;
                        self.next_threads.push(active_thread)
                    }
                    None => {
                        println!(
                            "Thread with transaction {:?} finished execution, moving to inactive_threads",
<<<<<<< HEAD
                            active_thread.todo.tr.name
=======
                            active_thread.tr.name
>>>>>>> b5321d1e
                        );
                        self.inactive_threads.push(active_thread)
                    }
                }
            }

            // setup the threads for the next cycle
<<<<<<< HEAD
            if !self.next_threads.is_empty() {
=======
            if self.next_threads.len() > 0 {
>>>>>>> b5321d1e
                println!(
                    "Moving {} threads from next_threads to active_threads for next cycle",
                    self.next_threads.len()
                );
                self.active_threads = std::mem::take(&mut self.next_threads);
                self.step_count += 1;
                println!("Advancing to scheduling cycle: {}", self.step_count);
            } else {
                println!("No more threads to schedule. Protocol execution complete.");
                println!("Current Active Thread Count: {}", self.active_threads.len());
                println!("Total inactive threads: {}", self.inactive_threads.len());
            }
<<<<<<< HEAD
        }

        self.results.clone()
    }

    pub fn run_all_active_until_next_step(&mut self) {
        for i in 0..self.active_threads.len() {
            self.run_thread_until_next_step(i);
        }
    }

    pub fn run_thread_until_next_step(&mut self, thread_idx: usize) {
        let next_todo_option = self.next_todo(self.next_todo_idx + 1);
        let thread = &mut self.active_threads[thread_idx];
        let mut current = thread.current_step;

        println!(
            "Running thread {} from step {:?}",
            thread.todo.tr.name, current
        );
        self.evaluator.context_switch(thread.todo.clone());

        // keep evaluating until we hit a Step, hit the end, or error out:
        loop {
            println!("  Evaluating statement: {:?}", current);

            match self.evaluator.evaluate_stmt(&current) {
                // happy path: got a next statement
                Ok(Some(next_id)) => {
                    println!(
                        "  Next statement: {:?} {:?}",
                        next_id, thread.todo.tr[next_id]
                    );

                    match thread.todo.tr[next_id] {
                        Stmt::Step => {
                            println!("  Step reached at {:?}, pausing.", next_id);
                            thread.next_step = Some(next_id);
                            return;
                        }

                        Stmt::Fork if self.evaluator.assertions_forks_enabled() => {
                            println!("  Fork at {:?}, spawning new thread…", next_id);
                            self.next_todo_idx += 1;
                            match next_todo_option.clone() {
                                Some(todo) => {
                                    let new_thread =
                                        Thread::initialize_thread(todo, self.next_todo_idx);
                                    self.next_threads.push(new_thread);
=======

            // modify the input_vals to all be OldValues or DontCares
            let mut rng = rand::thread_rng();
            self.evaluator.input_vals = self
                .evaluator
                .input_vals
                .iter()
                .map(|(k, v)| {
                    let new_v = match v {
                        InputValue::NewValue(bvv) => InputValue::OldValue(bvv.clone()),
                        InputValue::OldValue(bvv) => InputValue::OldValue(bvv.clone()),
                        InputValue::DontCare(bvv) => {
                            InputValue::DontCare(BitVecValue::random(&mut rng, bvv.width()))
                        } // re-randomuze DontCares
                    };
                    (*k, new_v)
                })
                .collect();
        }

        self.results.clone()
    }

    pub fn run_all_active_until_next_step(&mut self) {
        for i in 0..self.active_threads.len() {
            self.run_thread_until_next_step(i);
        }
    }

    pub fn run_thread_until_next_step(&mut self, thread_idx: usize) -> () {
        let thread = &mut self.active_threads[thread_idx];
        println!(
            "Running thread with transaction: {:?} from current_step: {:?}",
            thread.tr.name, thread.current_step
        );
        self.evaluator.context_switch(
            thread.tr,
            thread.st,
            thread.args.clone(),
            thread.next_stmt_map.clone(),
        );

        // TODO: I think we can get rid of one of these vars all together
        let mut current_stmt = Some(thread.current_step);
        let mut next_stmt = None;

        while let Some(current_stmt_id) = current_stmt {
            println!("  Evaluating statement: {:?}", current_stmt_id);
            let res = self.evaluator.evaluate_stmt(&current_stmt_id);

            match res {
                Ok(next_stmt_option) => {
                    match next_stmt_option {
                        Some(next_stmt_id) => {
                            println!(
                                "  Next statement: {:?}, type: {:?}",
                                next_stmt_id, &thread.tr[next_stmt_id]
                            );
                            match thread.tr[next_stmt_id] {
                                Stmt::Step => {
                                    println!(
                                        "  Step reached, thread will pause at: {:?}",
                                        next_stmt_id
                                    );
                                    next_stmt = Some(next_stmt_id);
                                    current_stmt = None; // Exit the loop
                                }
                                Stmt::Fork => {
                                    println!("  Fork reached at statement: {:?}", next_stmt_id);
                                    if self.evaluator.assertions_forks_enabled {
                                        // advance to the next todo index
                                        self.next_todo_idx += 1;
                                        if let Some((tr, st, args, next_stmt_map)) = Self::next_ir(
                                            &self.todos,
                                            self.next_todo_idx,
                                            self.irs.clone(),
                                            self.next_stmt_maps.clone(),
                                        ) {
                                            println!(
                                                "  Forking new thread with transaction: {:?}",
                                                tr.name
                                            );
                                            let next_thread = Thread::initialize_thread(
                                                tr,
                                                st,
                                                args,
                                                next_stmt_map,
                                                self.next_todo_idx,
                                            );
                                            self.next_threads.push(next_thread);
                                            println!(
                                                "  Forked thread added to next_threads queue. Queue size: {}",
                                                self.next_threads.len()
                                            );
                                        } else {
                                            println!("  No more irs to fork, continuing execution");
                                        }
                                    } else {
                                        println!("  Fork encountered, but assertions_forks_enabled is false. Not forking.");
                                    }
                                    current_stmt = Some(next_stmt_id)
                                }
                                _ => {
>>>>>>> b5321d1e
                                    println!(
                                        "    enqueued forked thread; queue size = {}",
                                        self.next_threads.len()
                                    );
<<<<<<< HEAD
                                }
                                None => {
                                    println!("    no more todos to fork, skipping fork.");
=======
                                    current_stmt = Some(next_stmt_id)
>>>>>>> b5321d1e
                                }
                            }
                            // continue from the fork point
                            current = next_id;
                        }
<<<<<<< HEAD

                        _ => {
                            // default "just keep going" case
                            current = next_id;
=======
                        None => {
                            println!("  Thread execution complete, no more statements");
                            next_stmt = None;
                            current_stmt = None; // Exit the loop
>>>>>>> b5321d1e
                        }
                    }
                }

                // no more statements → done
                Ok(None) => {
                    println!("  Execution complete, no more statements.");
                    thread.next_step = None;
                    return;
                }

                // error → record and stop
                Err(e) => {
<<<<<<< HEAD
                    println!("ERROR: {:?}, terminating thread", e);
                    self.results[thread.thread_id] = Err(e);
                    thread.next_step = None;
                    return;
                }
            }
        }
=======
                    println!(
                        "ERROR evaluating statement, ending thread execution: {:?}",
                        e
                    );
                    // store error at this thread's original todo index
                    self.results[thread.thread_id] = Err(e);
                    next_stmt = None;
                    current_stmt = None; // Exit the loop
                }
            }
        }

        // Update thread's next_step before returning
        thread.next_step = next_stmt;
>>>>>>> b5321d1e
    }
}

#[cfg(test)]
pub mod tests {
    use super::*;
    use crate::parser::parsing_helper;
    use crate::yosys::yosys_to_btor;
    use crate::yosys::ProjectConf;
    use crate::yosys::YosysEnv;
    use std::path::PathBuf;

    fn create_sim_context(
        verilog_path: &str,
    ) -> (patronus::expr::Context, patronus::system::TransitionSystem) {
        // Verilog --> Btor via Yosys
        let env = YosysEnv::default();
        let inp = PathBuf::from(verilog_path);
<<<<<<< HEAD
        let proj = ProjectConf::with_source(inp);
        let btor_file = yosys_to_btor(&env, &proj, None).unwrap();
=======
        let mut proj = ProjectConf::with_source(inp);
        let btor_file = yosys_to_btor(&env, &mut proj, None).unwrap();
>>>>>>> b5321d1e

        // instantiate sim from btor file
        let (ctx, sys) = match patronus::btor2::parse_file(btor_file.as_path().as_os_str()) {
            Some(result) => result,
            None => {
                panic!("Failed to parse btor file.");
            }
        };
        (ctx, sys)
    }

    #[test]
    fn test_scheduler_add() {
        let handler = &mut DiagnosticHandler::new();

        let transaction_filename = "tests/add_struct.prot";
        let verilog_path = "examples/adders/add_d1.v";
        let (ctx, sys) = create_sim_context(verilog_path);
        let sim = &mut patronus::sim::Interpreter::new(&ctx, &sys);

        // FIXME: This is very unweildy, but once we move to owned transactions, we can get rid of this
        let parsed_data: Vec<(Transaction, SymbolTable)> =
            parsing_helper(transaction_filename, handler);
        let transactions_and_symbols: Vec<(&Transaction, &SymbolTable)> =
            parsed_data.iter().map(|(tr, st)| (tr, st)).collect();

        // CASE 1: BOTH THREADS PASS
        let mut todos: Vec<(usize, Vec<BitVecValue>)> = vec![
            (
                0,
                vec![
                    BitVecValue::from_u64(1, 32),
                    BitVecValue::from_u64(2, 32),
                    BitVecValue::from_u64(3, 32),
                ],
            ),
            (
                0,
                vec![
                    BitVecValue::from_u64(4, 32),
                    BitVecValue::from_u64(5, 32),
                    BitVecValue::from_u64(9, 32),
                ],
            ),
        ];

        let mut scheduler = Scheduler::new(
            transactions_and_symbols.clone(),
            todos.clone(),
            &ctx,
            &sys,
            sim,
            handler,
        );
        let results = scheduler.execute_threads();
        assert!(results[0].is_ok());
        assert!(results[1].is_ok());

        // CASE 2: FIRST THREAD PASSES, SECOND THREAD FAILS
        todos[1].1[2] = BitVecValue::from_u64(10, 32);
        let sim2 = &mut patronus::sim::Interpreter::new(&ctx, &sys);

        scheduler = Scheduler::new(
            transactions_and_symbols.clone(),
            todos.clone(),
            &ctx,
            &sys,
            sim2,
            handler,
        );
        let results = scheduler.execute_threads();
        assert!(results[0].is_ok());
        assert!(results[1].is_err());

        // CASE 3: FIRST THREAD FAILS, SECOND THREAD PASSES
        todos[0].1[2] = BitVecValue::from_u64(4, 32);
        todos[1].1[2] = BitVecValue::from_u64(9, 32);
        let sim3 = &mut patronus::sim::Interpreter::new(&ctx, &sys);

        scheduler = Scheduler::new(
            transactions_and_symbols.clone(),
            todos.clone(),
            &ctx,
            &sys,
            sim3,
            handler,
        );
        let results = scheduler.execute_threads();
        assert!(results[0].is_err());
        assert!(results[1].is_ok());

        // CASE 4: FIRST THREAD FAILS, SECOND THREAD FAILS
        todos[1].1[2] = BitVecValue::from_u64(10, 32);
        let sim3 = &mut patronus::sim::Interpreter::new(&ctx, &sys);

        scheduler = Scheduler::new(
            transactions_and_symbols,
            todos.clone(),
            &ctx,
            &sys,
            sim3,
            handler,
        );
        let results = scheduler.execute_threads();
        assert!(results[0].is_err());
        assert!(results[1].is_err());
    }

    #[test]
    fn test_scheduler_mult() {
        let handler = &mut DiagnosticHandler::new();

        let transaction_filename = "tests/mult_new.prot";
        let verilog_path = "examples/multipliers/mult_d2.v";
        let (ctx, sys) = create_sim_context(verilog_path);
        let sim = &mut patronus::sim::Interpreter::new(&ctx, &sys);

        // FIXME: This is very unweildy, but once we move to owned transactions, we can get rid of this
        let parsed_data: Vec<(Transaction, SymbolTable)> =
            parsing_helper(transaction_filename, handler);
        let transactions_and_symbols: Vec<(&Transaction, &SymbolTable)> =
            parsed_data.iter().map(|(tr, st)| (tr, st)).collect();

        // CASE 1: BOTH THREADS PASS
        let mut todos: Vec<(usize, Vec<BitVecValue>)> = vec![
            (
                0,
                vec![
                    BitVecValue::from_u64(1, 32),
                    BitVecValue::from_u64(2, 32),
                    BitVecValue::from_u64(2, 32),
                ],
            ),
            (
                0,
                vec![
                    BitVecValue::from_u64(6, 32),
                    BitVecValue::from_u64(8, 32),
                    BitVecValue::from_u64(48, 32),
                ],
            ),
        ];

        let mut scheduler = Scheduler::new(
            transactions_and_symbols.clone(),
            todos.clone(),
            &ctx,
            &sys,
            sim,
            handler,
        );
        let results = scheduler.execute_threads();
        assert!(results[0].is_ok());
        assert!(results[1].is_ok());

        // CASE 2: FIRST THREAD PASSES, SECOND THREAD FAILS
        todos[1].1[2] = BitVecValue::from_u64(47, 32);
        let sim2 = &mut patronus::sim::Interpreter::new(&ctx, &sys);

        scheduler = Scheduler::new(
            transactions_and_symbols.clone(),
            todos.clone(),
            &ctx,
            &sys,
            sim2,
            handler,
        );
        let results = scheduler.execute_threads();
        assert!(results[0].is_ok());
        assert!(results[1].is_err());

        // CASE 3: FIRST THREAD FAILS, SECOND THREAD PASSES
        todos[0].1[2] = BitVecValue::from_u64(3, 32);
        todos[1].1[2] = BitVecValue::from_u64(48, 32);
        let sim3 = &mut patronus::sim::Interpreter::new(&ctx, &sys);

        scheduler = Scheduler::new(
            transactions_and_symbols.clone(),
            todos.clone(),
            &ctx,
            &sys,
            sim3,
            handler,
        );
        let results = scheduler.execute_threads();
        assert!(results[0].is_err());
        assert!(results[1].is_ok());

        // CASE 4: FIRST THREAD FAILS, SECOND THREAD FAILS
        todos[1].1[2] = BitVecValue::from_u64(47, 32);
        let sim3 = &mut patronus::sim::Interpreter::new(&ctx, &sys);

        scheduler = Scheduler::new(
            transactions_and_symbols,
            todos.clone(),
            &ctx,
            &sys,
            sim3,
            handler,
        );
        let results = scheduler.execute_threads();
        assert!(results[0].is_err());
        assert!(results[1].is_err());
    }

<<<<<<< HEAD
    #[test]
    fn test_scheduler_identity_d2_multiple_assign() {
        // we expect this to fail due to the value being reassigned multiple times
        let handler = &mut DiagnosticHandler::new();

        // test_helper("tests/add_struct.prot", "add_struct");
        let transaction_filename = "tests/identities/identity_d2_multiple_assign.prot";
        let verilog_path = "examples/identity/identity_d2.v";
        let (ctx, sys) = create_sim_context(verilog_path);
        let sim = &mut patronus::sim::Interpreter::new(&ctx, &sys);

        // FIXME: This is very unweildy, but once we move to owned transactions, we can get rid of this
        let parsed_data: Vec<(Transaction, SymbolTable)> =
            parsing_helper(transaction_filename, handler);
        let transactions_and_symbols: Vec<(&Transaction, &SymbolTable)> =
            parsed_data.iter().map(|(tr, st)| (tr, st)).collect();

        // PASSING CASE: Single thread
        let mut todos: Vec<(usize, Vec<BitVecValue>)> = vec![(
            0,
            vec![BitVecValue::from_u64(1, 32), BitVecValue::from_u64(1, 32)],
        )];
        let mut scheduler = Scheduler::new(
            transactions_and_symbols.clone(),
            todos.clone(),
            &ctx,
            &sys,
            sim,
            handler,
        );
        let results = scheduler.execute_threads();
        assert!(results[0].is_ok());

        // ERROR CASE: Two different assigments
        todos.push((
            0,
            vec![BitVecValue::from_u64(2, 32), BitVecValue::from_u64(2, 32)],
        ));

        let sim2 = &mut patronus::sim::Interpreter::new(&ctx, &sys);
        scheduler = Scheduler::new(
            transactions_and_symbols.clone(),
            todos.clone(),
            &ctx,
            &sys,
            sim2,
            handler,
        );
        let results = scheduler.execute_threads();
        // this should fail due to both threads trying to assign to the same input
        assert!(results[0].is_err());
        if let Err(err_msg) = &results[0] {
            assert_eq!(
                err_msg,
                "Multiple threads attempting to assign to the same input: a"
            );
        }

        // PASSING CASE: Two assignments, but of same value (1)
        todos[1].1 = vec![BitVecValue::from_u64(1, 32), BitVecValue::from_u64(1, 32)];

        let sim2 = &mut patronus::sim::Interpreter::new(&ctx, &sys);
        scheduler = Scheduler::new(
            transactions_and_symbols.clone(),
            todos.clone(),
            &ctx,
            &sys,
            sim2,
            handler,
        );
        let results = scheduler.execute_threads();
        // this should fail due to both threads trying to assign to the same input
        assert!(results[0].is_ok());
    }

    #[test]
    fn test_scheduler_dual_identity() {
        // we expect this to fail due to the value being reassigned multiple times
        let handler = &mut DiagnosticHandler::new();

        // test_helper("tests/add_struct.prot", "add_struct");
        let transaction_filename = "tests/identities/dual_identity_d1.prot";
        let verilog_path = "examples/identity/dual_identity_d1.v";
=======
    #[test]
    fn test_scheduler_identity_d2_multiple_assign() {
        // we expect this to fail due to the value being reassigned multiple times
        let handler = &mut DiagnosticHandler::new();

        let transaction_filename = "tests/identities/identity_d2_multiple_assign.prot";
        let verilog_path = "examples/identity/identity_d2.v";
>>>>>>> b5321d1e
        let (ctx, sys) = create_sim_context(verilog_path);
        let sim = &mut patronus::sim::Interpreter::new(&ctx, &sys);

        // FIXME: This is very unweildy, but once we move to owned transactions, we can get rid of this
        let parsed_data: Vec<(Transaction, SymbolTable)> =
            parsing_helper(transaction_filename, handler);
        let transactions_and_symbols: Vec<(&Transaction, &SymbolTable)> =
            parsed_data.iter().map(|(tr, st)| (tr, st)).collect();

<<<<<<< HEAD
        // whether this converges after one or two iterations is dependent on the scheduling order, but it should converge nonetheless
        let todos: Vec<(usize, Vec<BitVecValue>)> = vec![
            (
                0,
                vec![
                    BitVecValue::from_u64(1, 32),
                    BitVecValue::from_u64(2, 32),
                    BitVecValue::from_u64(3, 32),
                ],
            ),
            (
                1,
                vec![
                    BitVecValue::from_u64(3, 32),
                    BitVecValue::from_u64(2, 32),
                    BitVecValue::from_u64(3, 32),
                ],
            ),
        ];
        let mut scheduler = Scheduler::new(
            transactions_and_symbols.clone(),
            todos.clone(),
            &ctx,
            &sys,
            sim,
            handler,
        );
=======
        // PASSING CASE: Single thread
        let mut todos: Vec<(usize, Vec<BitVecValue>)> = vec![(
            0,
            vec![BitVecValue::from_u64(1, 32), BitVecValue::from_u64(1, 32)],
        )];
        let mut scheduler = Scheduler::new(irs.clone(), todos.clone(), &ctx, &sys, sim, handler);
        let results = scheduler.execute_threads();
        assert!(results[0].is_ok());

        // ERROR CASE: Two different assigments
        todos.push((
            0,
            vec![BitVecValue::from_u64(2, 32), BitVecValue::from_u64(2, 32)],
        ));

        let sim2 = &mut patronus::sim::Interpreter::new(&ctx, &sys);
        scheduler = Scheduler::new(irs.clone(), todos.clone(), &ctx, &sys, sim2, handler);
        let results = scheduler.execute_threads();
        // this should fail due to both threads trying to assign to the same input
        assert!(results[0].is_err());
        if let Err(err_msg) = &results[0] {
            assert_eq!(
                err_msg,
                "Multiple threads attempting to assign to the same input: a"
            );
        }

        // PASSING CASE: Two assignments, but of same value (1)
        todos[1].1 = vec![BitVecValue::from_u64(1, 32), BitVecValue::from_u64(1, 32)];

        let sim2 = &mut patronus::sim::Interpreter::new(&ctx, &sys);
        scheduler = Scheduler::new(irs.clone(), todos.clone(), &ctx, &sys, sim2, handler);
        let results = scheduler.execute_threads();
        // this should fail due to both threads trying to assign to the same input
        assert!(results[0].is_ok());
    }

    #[test]
    fn test_scheduler_dual_identity() {
        let handler = &mut DiagnosticHandler::new();

        let transaction_filename = "tests/identities/dual_identity_d1.prot";
        let verilog_path = "examples/identity/dual_identity_d1.v";
        let (ctx, sys) = create_sim_context(verilog_path);
        let sim = &mut patronus::sim::Interpreter::new(&ctx, &sys);

        let parsed_data: Vec<(Transaction, SymbolTable)> =
            parsing_helper(transaction_filename, handler);
        let irs: Vec<(&Transaction, &SymbolTable)> =
            parsed_data.iter().map(|(tr, st)| (tr, st)).collect();

        // PASSING CASE: values of b agree
        // whether this converges after one or two iterations is dependent on the scheduling order, but it should converge nonetheless
        let mut todos: Vec<(usize, Vec<BitVecValue>)> = vec![
            (0, vec![BitVecValue::from_u64(3, 64)]),
            (
                1,
                vec![BitVecValue::from_u64(2, 64), BitVecValue::from_u64(3, 64)],
            ),
        ];
        let mut scheduler = Scheduler::new(irs.clone(), todos.clone(), &ctx, &sys, sim, handler);
>>>>>>> b5321d1e
        let results = scheduler.execute_threads();
        assert!(results[0].is_ok());
        assert!(results[1].is_ok());
    }

<<<<<<< HEAD
    #[test]
    #[ignore]
=======
        // FAILING CASE: values of b disagree
        todos[1].1 = vec![BitVecValue::from_u64(2, 64), BitVecValue::from_u64(5, 64)];
        let sim2 = &mut patronus::sim::Interpreter::new(&ctx, &sys);
        scheduler = Scheduler::new(irs.clone(), todos.clone(), &ctx, &sys, sim2, handler);
        let results = scheduler.execute_threads();
        assert!(results[0].is_ok());
        assert!(results[1].is_err());
    }

    #[test]
>>>>>>> b5321d1e
    fn test_scheduler_inverter() {
        // we expect this to fail due to the value being reassigned multiple times
        let handler = &mut DiagnosticHandler::new();

        // test_helper("tests/add_struct.prot", "add_struct");
        let transaction_filename = "tests/inverter.prot";
        let verilog_path = "examples/inverters/inverter_d0.v";
        let (ctx, sys) = create_sim_context(verilog_path);
        let sim = &mut patronus::sim::Interpreter::new(&ctx, &sys);

        // FIXME: This is very unweildy, but once we move to owned transactions, we can get rid of this
        let parsed_data: Vec<(Transaction, SymbolTable)> =
            parsing_helper(transaction_filename, handler);
<<<<<<< HEAD
        let transactions_and_symbols: Vec<(&Transaction, &SymbolTable)> =
=======
        let irs: Vec<(&Transaction, &SymbolTable)> =
>>>>>>> b5321d1e
            parsed_data.iter().map(|(tr, st)| (tr, st)).collect();

        let todos: Vec<(usize, Vec<BitVecValue>)> = vec![(
            0,
            vec![BitVecValue::from_u64(0, 1), BitVecValue::from_u64(1, 1)],
        )];

<<<<<<< HEAD
        let mut scheduler = Scheduler::new(
            transactions_and_symbols.clone(),
            todos.clone(),
            &ctx,
            &sys,
            sim,
            handler,
        );
=======
        let mut scheduler = Scheduler::new(irs.clone(), todos.clone(), &ctx, &sys, sim, handler);
>>>>>>> b5321d1e
        let results = scheduler.execute_threads();
        assert!(results[0].is_err());
    }
}<|MERGE_RESOLUTION|>--- conflicted
+++ resolved
@@ -27,24 +27,14 @@
 pub struct Todo<'a> {
     pub tr: &'a Transaction,
     pub st: &'a SymbolTable,
-<<<<<<< HEAD
     pub args: ArgMap<'a>,
     pub next_stmt_map: NextStmtMap,
-=======
-    pub current_step: StmtId,
-    pub next_step: Option<StmtId>,
-    args: HashMap<&'a str, BitVecValue>,
-    next_stmt_map: FxHashMap<StmtId, Option<StmtId>>,
-    /// Index into the original `todos` (used to store this thread’s result)
-    thread_id: usize,
->>>>>>> b5321d1e
 }
 
 impl<'a> Todo<'a> {
     pub fn new(
         tr: &'a Transaction,
         st: &'a SymbolTable,
-<<<<<<< HEAD
         args: ArgMap<'a>,
         next_stmt_map: NextStmtMap,
     ) -> Self {
@@ -77,37 +67,13 @@
             next_step: None,
             thread_id,
             todo,
-=======
-        args: HashMap<&'a str, BitVecValue>,
-        next_stmt_map: FxHashMap<StmtId, Option<StmtId>>,
-        thread_id: usize,
-    ) -> Self {
-        println!(
-            "Thread initialized with transaction: {:?}, thread_id={}",
-            tr.name, thread_id
-        );
-        Self {
-            tr,
-            st,
-            current_step: tr.body,
-            next_step: None,
-            args,
-            next_stmt_map,
-            thread_id,
->>>>>>> b5321d1e
         }
     }
 }
 
 pub struct Scheduler<'a> {
-<<<<<<< HEAD
     irs: Vec<TransactionInfo<'a>>,
     todos: Vec<TodoItem>,
-=======
-    irs: Vec<(&'a Transaction, &'a SymbolTable)>,
-    todos: Vec<(usize, Vec<BitVecValue>)>,
-    next_stmt_maps: Vec<FxHashMap<StmtId, Option<StmtId>>>,
->>>>>>> b5321d1e
     /// Next index into `todos` to pull when we fork
     next_todo_idx: usize,
     active_threads: Vec<Thread<'a>>,
@@ -158,23 +124,11 @@
         sim: &'a mut Interpreter<'a>,
         handler: &'a mut DiagnosticHandler,
     ) -> Self {
-<<<<<<< HEAD
         // Create irs with pre-computed next statement mappings
         let irs: Vec<TransactionInfo<'a>> = transactions_and_symbols
             .into_iter()
             .map(|(tr, st)| (tr, st, tr.next_stmt_mapping()))
             .collect();
-=======
-        // pre-compute next statement mappings in a parallel array
-        let next_stmt_maps: Vec<FxHashMap<StmtId, Option<StmtId>>> =
-            irs.iter().map(|(tr, _)| tr.next_stmt_mapping()).collect();
-
-        // setup the Evaluator and first Thread
-        let next_todo_idx = 0;
-        let res = Self::next_ir(&todos, next_todo_idx, irs.clone(), next_stmt_maps.clone());
-        let (initial_tr, initial_st, initial_args, initial_next_stmt_map) =
-            res.expect("No transactions passed.");
->>>>>>> b5321d1e
 
         // setup the Evaluator and first Thread
         let next_todo_idx = 0;
@@ -198,25 +152,11 @@
         );
 
         let results_size = todos.len();
-<<<<<<< HEAD
         let first = Thread::initialize_thread(initial_todo, next_todo_idx);
-=======
-        let first = Thread::initialize_thread(
-            initial_tr,
-            initial_st,
-            initial_args,
-            initial_next_stmt_map,
-            next_todo_idx,
-        );
->>>>>>> b5321d1e
         println!("Added first thread to active_threads");
         Self {
             irs,
             todos,
-<<<<<<< HEAD
-=======
-            next_stmt_maps,
->>>>>>> b5321d1e
             next_todo_idx,
             active_threads: vec![first],
             next_threads: vec![],
@@ -227,43 +167,6 @@
         }
     }
 
-<<<<<<< HEAD
-=======
-    fn next_ir(
-        todos: &Vec<(usize, Vec<BitVecValue>)>,
-        idx: usize,
-        irs: Vec<(&'a Transaction, &'a SymbolTable)>,
-        next_stmt_mappings: Vec<FxHashMap<StmtId, Option<StmtId>>>,
-    ) -> Option<(
-        &'a Transaction,
-        &'a SymbolTable,
-        HashMap<&'a str, BitVecValue>,
-        FxHashMap<StmtId, Option<StmtId>>,
-    )> {
-        if idx < todos.len() {
-            // get the corresponding transaction and symbol table
-            let ir_idx = todos[idx].0;
-            let (tr, st) = irs[ir_idx];
-
-            // setup the arguments for the transaction
-            let args = todos[idx].1.clone();
-            let mut args_map = HashMap::new();
-
-            // setup the next_stmt_mapping from the parallel vector
-            let next_stmt_mapping = next_stmt_mappings[ir_idx].clone();
-
-            for (i, arg) in args.iter().enumerate() {
-                let identifier = st[tr.args[i].symbol()].name();
-                args_map.insert(identifier, arg.clone());
-            }
-
-            Some((tr, st, args_map, next_stmt_mapping))
-        } else {
-            None
-        }
-    }
-
->>>>>>> b5321d1e
     pub fn execute_threads(&mut self) -> Vec<Result<(), String>> {
         println!(
             "\n==== Starting scheduling cycle {}, active threads: {} ====",
@@ -271,38 +174,21 @@
             self.active_threads.len()
         );
 
-<<<<<<< HEAD
         while !self.active_threads.is_empty() {
-=======
-        while self.active_threads.len() > 0 {
->>>>>>> b5321d1e
             // initially there are no previous values. we always need to cycle at least twice to check convergence, and the first time we will get a previous input val.
             let mut previous_input_vals: Option<HashMap<SymbolId, InputValue>> = None;
             let mut active_input_vals: HashMap<SymbolId, InputValue>;
 
             // fixed point iteration with assertions off
-<<<<<<< HEAD
             self.evaluator.disable_assertions_and_forks();
 
-=======
-            self.evaluator.assertions_forks_enabled = false;
-            // FIXME: valid equality check ?
->>>>>>> b5321d1e
             loop {
                 // run every active thread up to the next step to synchronize on
                 self.run_all_active_until_next_step();
 
                 // update the active input vals to reflect the current state
-<<<<<<< HEAD
                 // for each thread, get its current input_vals (read-only clone)
                 active_input_vals = self.evaluator.input_vals();
-=======
-                // for each thread, get its current input_vals
-                active_input_vals = self.evaluator.input_vals.clone();
-                // println!("Current previous_input_vals {:?}", previous_input_vals);
-                // println!("Current active_input_vals {:?}", active_input_vals);
-                // println!("previous_input_vals != active_input_vals ? {}", previous_input_vals != active_input_vals);
->>>>>>> b5321d1e
 
                 if let Some(prev_vals) = previous_input_vals {
                     if prev_vals == active_input_vals {
@@ -318,11 +204,7 @@
 
             // achieved convergence, run one more time with assertions on
             println!("Achieved Convergence. Running once more with assertions enabled...");
-<<<<<<< HEAD
             self.evaluator.enable_assertions_and_forks();
-=======
-            self.evaluator.assertions_forks_enabled = true;
->>>>>>> b5321d1e
             self.run_all_active_until_next_step();
 
             // now that all threads are synchronized on the step, we can run step() on the sim
@@ -336,11 +218,7 @@
                     Some(next_step_id) => {
                         println!(
                             "Thread with transaction {:?} reached step, moving to next_threads with step: {:?}",
-<<<<<<< HEAD
                             active_thread.todo.tr.name, next_step_id
-=======
-                            active_thread.tr.name, next_step_id
->>>>>>> b5321d1e
                         );
 
                         // if the thread is moving to next_threads, its current_step becomes its next_step and next_step becomes None
@@ -351,11 +229,7 @@
                     None => {
                         println!(
                             "Thread with transaction {:?} finished execution, moving to inactive_threads",
-<<<<<<< HEAD
                             active_thread.todo.tr.name
-=======
-                            active_thread.tr.name
->>>>>>> b5321d1e
                         );
                         self.inactive_threads.push(active_thread)
                     }
@@ -363,11 +237,7 @@
             }
 
             // setup the threads for the next cycle
-<<<<<<< HEAD
             if !self.next_threads.is_empty() {
-=======
-            if self.next_threads.len() > 0 {
->>>>>>> b5321d1e
                 println!(
                     "Moving {} threads from next_threads to active_threads for next cycle",
                     self.next_threads.len()
@@ -380,7 +250,6 @@
                 println!("Current Active Thread Count: {}", self.active_threads.len());
                 println!("Total inactive threads: {}", self.inactive_threads.len());
             }
-<<<<<<< HEAD
         }
 
         self.results.clone()
@@ -430,138 +299,22 @@
                                     let new_thread =
                                         Thread::initialize_thread(todo, self.next_todo_idx);
                                     self.next_threads.push(new_thread);
-=======
-
-            // modify the input_vals to all be OldValues or DontCares
-            let mut rng = rand::thread_rng();
-            self.evaluator.input_vals = self
-                .evaluator
-                .input_vals
-                .iter()
-                .map(|(k, v)| {
-                    let new_v = match v {
-                        InputValue::NewValue(bvv) => InputValue::OldValue(bvv.clone()),
-                        InputValue::OldValue(bvv) => InputValue::OldValue(bvv.clone()),
-                        InputValue::DontCare(bvv) => {
-                            InputValue::DontCare(BitVecValue::random(&mut rng, bvv.width()))
-                        } // re-randomuze DontCares
-                    };
-                    (*k, new_v)
-                })
-                .collect();
-        }
-
-        self.results.clone()
-    }
-
-    pub fn run_all_active_until_next_step(&mut self) {
-        for i in 0..self.active_threads.len() {
-            self.run_thread_until_next_step(i);
-        }
-    }
-
-    pub fn run_thread_until_next_step(&mut self, thread_idx: usize) -> () {
-        let thread = &mut self.active_threads[thread_idx];
-        println!(
-            "Running thread with transaction: {:?} from current_step: {:?}",
-            thread.tr.name, thread.current_step
-        );
-        self.evaluator.context_switch(
-            thread.tr,
-            thread.st,
-            thread.args.clone(),
-            thread.next_stmt_map.clone(),
-        );
-
-        // TODO: I think we can get rid of one of these vars all together
-        let mut current_stmt = Some(thread.current_step);
-        let mut next_stmt = None;
-
-        while let Some(current_stmt_id) = current_stmt {
-            println!("  Evaluating statement: {:?}", current_stmt_id);
-            let res = self.evaluator.evaluate_stmt(&current_stmt_id);
-
-            match res {
-                Ok(next_stmt_option) => {
-                    match next_stmt_option {
-                        Some(next_stmt_id) => {
-                            println!(
-                                "  Next statement: {:?}, type: {:?}",
-                                next_stmt_id, &thread.tr[next_stmt_id]
-                            );
-                            match thread.tr[next_stmt_id] {
-                                Stmt::Step => {
-                                    println!(
-                                        "  Step reached, thread will pause at: {:?}",
-                                        next_stmt_id
-                                    );
-                                    next_stmt = Some(next_stmt_id);
-                                    current_stmt = None; // Exit the loop
-                                }
-                                Stmt::Fork => {
-                                    println!("  Fork reached at statement: {:?}", next_stmt_id);
-                                    if self.evaluator.assertions_forks_enabled {
-                                        // advance to the next todo index
-                                        self.next_todo_idx += 1;
-                                        if let Some((tr, st, args, next_stmt_map)) = Self::next_ir(
-                                            &self.todos,
-                                            self.next_todo_idx,
-                                            self.irs.clone(),
-                                            self.next_stmt_maps.clone(),
-                                        ) {
-                                            println!(
-                                                "  Forking new thread with transaction: {:?}",
-                                                tr.name
-                                            );
-                                            let next_thread = Thread::initialize_thread(
-                                                tr,
-                                                st,
-                                                args,
-                                                next_stmt_map,
-                                                self.next_todo_idx,
-                                            );
-                                            self.next_threads.push(next_thread);
-                                            println!(
-                                                "  Forked thread added to next_threads queue. Queue size: {}",
-                                                self.next_threads.len()
-                                            );
-                                        } else {
-                                            println!("  No more irs to fork, continuing execution");
-                                        }
-                                    } else {
-                                        println!("  Fork encountered, but assertions_forks_enabled is false. Not forking.");
-                                    }
-                                    current_stmt = Some(next_stmt_id)
-                                }
-                                _ => {
->>>>>>> b5321d1e
                                     println!(
                                         "    enqueued forked thread; queue size = {}",
                                         self.next_threads.len()
                                     );
-<<<<<<< HEAD
                                 }
                                 None => {
                                     println!("    no more todos to fork, skipping fork.");
-=======
-                                    current_stmt = Some(next_stmt_id)
->>>>>>> b5321d1e
                                 }
                             }
                             // continue from the fork point
                             current = next_id;
                         }
-<<<<<<< HEAD
 
                         _ => {
                             // default "just keep going" case
                             current = next_id;
-=======
-                        None => {
-                            println!("  Thread execution complete, no more statements");
-                            next_stmt = None;
-                            current_stmt = None; // Exit the loop
->>>>>>> b5321d1e
                         }
                     }
                 }
@@ -575,7 +328,6 @@
 
                 // error → record and stop
                 Err(e) => {
-<<<<<<< HEAD
                     println!("ERROR: {:?}, terminating thread", e);
                     self.results[thread.thread_id] = Err(e);
                     thread.next_step = None;
@@ -583,22 +335,6 @@
                 }
             }
         }
-=======
-                    println!(
-                        "ERROR evaluating statement, ending thread execution: {:?}",
-                        e
-                    );
-                    // store error at this thread's original todo index
-                    self.results[thread.thread_id] = Err(e);
-                    next_stmt = None;
-                    current_stmt = None; // Exit the loop
-                }
-            }
-        }
-
-        // Update thread's next_step before returning
-        thread.next_step = next_stmt;
->>>>>>> b5321d1e
     }
 }
 
@@ -617,13 +353,8 @@
         // Verilog --> Btor via Yosys
         let env = YosysEnv::default();
         let inp = PathBuf::from(verilog_path);
-<<<<<<< HEAD
         let proj = ProjectConf::with_source(inp);
         let btor_file = yosys_to_btor(&env, &proj, None).unwrap();
-=======
-        let mut proj = ProjectConf::with_source(inp);
-        let btor_file = yosys_to_btor(&env, &mut proj, None).unwrap();
->>>>>>> b5321d1e
 
         // instantiate sim from btor file
         let (ctx, sys) = match patronus::btor2::parse_file(btor_file.as_path().as_os_str()) {
@@ -829,137 +560,22 @@
         assert!(results[1].is_err());
     }
 
-<<<<<<< HEAD
+
     #[test]
     fn test_scheduler_identity_d2_multiple_assign() {
         // we expect this to fail due to the value being reassigned multiple times
         let handler = &mut DiagnosticHandler::new();
 
-        // test_helper("tests/add_struct.prot", "add_struct");
         let transaction_filename = "tests/identities/identity_d2_multiple_assign.prot";
         let verilog_path = "examples/identity/identity_d2.v";
         let (ctx, sys) = create_sim_context(verilog_path);
         let sim = &mut patronus::sim::Interpreter::new(&ctx, &sys);
 
-        // FIXME: This is very unweildy, but once we move to owned transactions, we can get rid of this
         let parsed_data: Vec<(Transaction, SymbolTable)> =
             parsing_helper(transaction_filename, handler);
         let transactions_and_symbols: Vec<(&Transaction, &SymbolTable)> =
             parsed_data.iter().map(|(tr, st)| (tr, st)).collect();
 
-        // PASSING CASE: Single thread
-        let mut todos: Vec<(usize, Vec<BitVecValue>)> = vec![(
-            0,
-            vec![BitVecValue::from_u64(1, 32), BitVecValue::from_u64(1, 32)],
-        )];
-        let mut scheduler = Scheduler::new(
-            transactions_and_symbols.clone(),
-            todos.clone(),
-            &ctx,
-            &sys,
-            sim,
-            handler,
-        );
-        let results = scheduler.execute_threads();
-        assert!(results[0].is_ok());
-
-        // ERROR CASE: Two different assigments
-        todos.push((
-            0,
-            vec![BitVecValue::from_u64(2, 32), BitVecValue::from_u64(2, 32)],
-        ));
-
-        let sim2 = &mut patronus::sim::Interpreter::new(&ctx, &sys);
-        scheduler = Scheduler::new(
-            transactions_and_symbols.clone(),
-            todos.clone(),
-            &ctx,
-            &sys,
-            sim2,
-            handler,
-        );
-        let results = scheduler.execute_threads();
-        // this should fail due to both threads trying to assign to the same input
-        assert!(results[0].is_err());
-        if let Err(err_msg) = &results[0] {
-            assert_eq!(
-                err_msg,
-                "Multiple threads attempting to assign to the same input: a"
-            );
-        }
-
-        // PASSING CASE: Two assignments, but of same value (1)
-        todos[1].1 = vec![BitVecValue::from_u64(1, 32), BitVecValue::from_u64(1, 32)];
-
-        let sim2 = &mut patronus::sim::Interpreter::new(&ctx, &sys);
-        scheduler = Scheduler::new(
-            transactions_and_symbols.clone(),
-            todos.clone(),
-            &ctx,
-            &sys,
-            sim2,
-            handler,
-        );
-        let results = scheduler.execute_threads();
-        // this should fail due to both threads trying to assign to the same input
-        assert!(results[0].is_ok());
-    }
-
-    #[test]
-    fn test_scheduler_dual_identity() {
-        // we expect this to fail due to the value being reassigned multiple times
-        let handler = &mut DiagnosticHandler::new();
-
-        // test_helper("tests/add_struct.prot", "add_struct");
-        let transaction_filename = "tests/identities/dual_identity_d1.prot";
-        let verilog_path = "examples/identity/dual_identity_d1.v";
-=======
-    #[test]
-    fn test_scheduler_identity_d2_multiple_assign() {
-        // we expect this to fail due to the value being reassigned multiple times
-        let handler = &mut DiagnosticHandler::new();
-
-        let transaction_filename = "tests/identities/identity_d2_multiple_assign.prot";
-        let verilog_path = "examples/identity/identity_d2.v";
->>>>>>> b5321d1e
-        let (ctx, sys) = create_sim_context(verilog_path);
-        let sim = &mut patronus::sim::Interpreter::new(&ctx, &sys);
-
-        // FIXME: This is very unweildy, but once we move to owned transactions, we can get rid of this
-        let parsed_data: Vec<(Transaction, SymbolTable)> =
-            parsing_helper(transaction_filename, handler);
-        let transactions_and_symbols: Vec<(&Transaction, &SymbolTable)> =
-            parsed_data.iter().map(|(tr, st)| (tr, st)).collect();
-
-<<<<<<< HEAD
-        // whether this converges after one or two iterations is dependent on the scheduling order, but it should converge nonetheless
-        let todos: Vec<(usize, Vec<BitVecValue>)> = vec![
-            (
-                0,
-                vec![
-                    BitVecValue::from_u64(1, 32),
-                    BitVecValue::from_u64(2, 32),
-                    BitVecValue::from_u64(3, 32),
-                ],
-            ),
-            (
-                1,
-                vec![
-                    BitVecValue::from_u64(3, 32),
-                    BitVecValue::from_u64(2, 32),
-                    BitVecValue::from_u64(3, 32),
-                ],
-            ),
-        ];
-        let mut scheduler = Scheduler::new(
-            transactions_and_symbols.clone(),
-            todos.clone(),
-            &ctx,
-            &sys,
-            sim,
-            handler,
-        );
-=======
         // PASSING CASE: Single thread
         let mut todos: Vec<(usize, Vec<BitVecValue>)> = vec![(
             0,
@@ -1021,16 +637,10 @@
             ),
         ];
         let mut scheduler = Scheduler::new(irs.clone(), todos.clone(), &ctx, &sys, sim, handler);
->>>>>>> b5321d1e
         let results = scheduler.execute_threads();
         assert!(results[0].is_ok());
         assert!(results[1].is_ok());
-    }
-
-<<<<<<< HEAD
-    #[test]
-    #[ignore]
-=======
+    
         // FAILING CASE: values of b disagree
         todos[1].1 = vec![BitVecValue::from_u64(2, 64), BitVecValue::from_u64(5, 64)];
         let sim2 = &mut patronus::sim::Interpreter::new(&ctx, &sys);
@@ -1041,7 +651,6 @@
     }
 
     #[test]
->>>>>>> b5321d1e
     fn test_scheduler_inverter() {
         // we expect this to fail due to the value being reassigned multiple times
         let handler = &mut DiagnosticHandler::new();
@@ -1055,11 +664,7 @@
         // FIXME: This is very unweildy, but once we move to owned transactions, we can get rid of this
         let parsed_data: Vec<(Transaction, SymbolTable)> =
             parsing_helper(transaction_filename, handler);
-<<<<<<< HEAD
-        let transactions_and_symbols: Vec<(&Transaction, &SymbolTable)> =
-=======
         let irs: Vec<(&Transaction, &SymbolTable)> =
->>>>>>> b5321d1e
             parsed_data.iter().map(|(tr, st)| (tr, st)).collect();
 
         let todos: Vec<(usize, Vec<BitVecValue>)> = vec![(
@@ -1067,7 +672,6 @@
             vec![BitVecValue::from_u64(0, 1), BitVecValue::from_u64(1, 1)],
         )];
 
-<<<<<<< HEAD
         let mut scheduler = Scheduler::new(
             transactions_and_symbols.clone(),
             todos.clone(),
@@ -1076,9 +680,6 @@
             sim,
             handler,
         );
-=======
-        let mut scheduler = Scheduler::new(irs.clone(), todos.clone(), &ctx, &sys, sim, handler);
->>>>>>> b5321d1e
         let results = scheduler.execute_threads();
         assert!(results[0].is_err());
     }
