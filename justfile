# Run all Turnt tests for the interpreter
interp:
  turnt --env interp $(find . -type f -name '*.tx')

# Run all Turnt tests for the monitor
monitor:
  turnt --env monitor $(find . -type f -name '*.prot')

# Only run interpreter tests for the adder examples
adders:
  turnt --env interp $(find protocols/tests/adders -type f -name '*.tx') 

# Only test the `identities` examples
identities:
  turnt --env interp $(find protocols/tests/identities -type f -name '*.tx')  

# Only test the `multi` examples
multi:
  turnt --env interp $(find protocols/tests/multi -type f -name '*.tx')   

# Only test the `picorv` examples
picorv:
  turnt --env interp $(find examples/picorv32 -type f -name '*.tx')

# Runs all Turnt tests for both the interpreter & monitor
turnt:
  @just interp  
  @just monitor

# Runs all unit tests (via Cargo) & snapshot tests (via Turnt)
test:
  cargo test 
  @just turnt

# Builds HTML documentation by running `cargo doc`
doc:
  cargo doc --document-private-items --workspace --no-deps --open
<<<<<<< HEAD
=======
  
>>>>>>> 51f7cf47
<|MERGE_RESOLUTION|>--- conflicted
+++ resolved
@@ -34,8 +34,4 @@
 
 # Builds HTML documentation by running `cargo doc`
 doc:
-  cargo doc --document-private-items --workspace --no-deps --open
-<<<<<<< HEAD
-=======
-  
->>>>>>> 51f7cf47
+  cargo doc --document-private-items --workspace --no-deps --open