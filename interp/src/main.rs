// Copyright 2025 Cornell University
// released under MIT License
// author: Ernest Ng <eyn5@cornell.edu>

use std::collections::HashMap;

use clap::ColorChoice;
use clap::Parser;
use clap_verbosity_flag::{Verbosity, WarnLevel};
use protocols::diagnostic::DiagnosticHandler;
use protocols::ir::{SymbolTable, Transaction, Type};
use protocols::scheduler::Scheduler;
use protocols::setup::{assert_ok, setup_test_environment};
use protocols::transactions_parser::parse_transactions_file;

/// Args for the interpreter CLI
#[derive(Parser, Debug)]
#[command(version, about, long_about = None, disable_version_flag = true)]
struct Cli {
    /// Paths to one or more Verilog (.v) files
    #[arg(long, value_name = "VERILOG_FILES", value_delimiter = ' ', num_args = 1..)]
    verilog: Vec<String>,

    /// Path to a Protocol (.prot) file
    #[arg(short, long, value_name = "PROTOCOLS_FILE")]
    protocol: String,

    /// Path to a Transactions (.tx) file
    #[arg(short, long, value_name = "TRANSACTIONS_FILE")]
    transactions: String,

    /// Name of the top-level module (if one exists)
    #[arg(short, long, value_name = "MODULE_NAME")]
    module: Option<String>,

    /// Name of the waveform file (.fst) in which to save results
    #[arg(short, long, value_name = "WAVEFORM_FILE", default_value = "trace.fst")]
    fst: String,

    /// Users can specify `-v` or `--verbose` to toggle logging
    #[command(flatten)]
    verbosity: Verbosity<WarnLevel>,

    /// To suppress colors in error messages, pass in `--color never`
    /// Otherwise, by default, error messages are displayed w/ ANSI colors
    #[arg(long, value_name = "COLOR_CHOICE", default_value = "auto")]
    color: ColorChoice,

<<<<<<< HEAD
    /// Whether to suppress location info (source file and label) in error messages
    #[arg(short, long, value_name = "ERROR_LOCATIONS")]
    no_error_locations: bool,
=======
    /// Stop the interpreter if it ever reaches the maximum number if cycles specified with this option.
    #[arg(long)]
    max_steps: Option<u32>,
>>>>>>> 7267b013
}

/// Examples (enables all tracing logs):
/// ```
/// $ cargo run --package protocols-interp -- --verilog protocols/tests/adders/adder_d1/add_d1.v -p protocols/tests/adders/adder_d1/add_d1.prot -t protocols/tests/adders/adder_d1/both_threads_pass.tx
/// $ cargo run --package protocols-interp -- --verilog protocols/tests/counters/counter.v -p protocols/tests/counters/counter.prot -t protocols/tests/counters/counter.tx -v
/// $ cargo run --package protocols-interp -- --verilog protocols/tests/identities/dual_identity_d1/dual_identity_d1.v -p protocols/tests/identities/dual_identity_d1/dual_identity_d1.prot -t tests/identities/dual_identity_d1/dual_identity_d1.tx
/// ```
fn main() -> Result<(), Box<dyn std::error::Error>> {
    // Parse CLI args
    let cli = Cli::parse();

    let color_choice = cli.color;

    // Set up logger to use the log-level specified via the `-v` flag
    // For concision, we disable timestamps and the module paths in the log
    env_logger::Builder::new()
        .format_timestamp(None)
        .filter_level(cli.verbosity.log_level_filter())
        .init();

    // Create a new handler for dealing with errors/diagnostics
    let protocols_handler = &mut DiagnosticHandler::new(color_choice, cli.no_error_locations);

    // At the moment we only allow the user to specify one Verilog file
    // through the CLI, so we have to wrap it in a singleton Vec
    let (parsed_data, ctx, sys) = setup_test_environment(
        cli.verilog.iter().map(|v| v.as_str()).collect(),
        &cli.protocol,
        cli.module,
        protocols_handler,
    );

    // Nikil says we have to do this step in order to convert
    // `Vec<(Transaction, SymbolTable)>` into `Vec<(&Transaction, &SymbolTable)>`
    let transactions_and_symbols: Vec<(&Transaction, &SymbolTable)> =
        parsed_data.iter().map(|ts| (&ts.0, &ts.1)).collect();

    // Maps a transaction's name to its argument types
    let mut transaction_arg_types: HashMap<String, Vec<Type>> = HashMap::new();
    for (tx, symbol_table) in &transactions_and_symbols {
        transaction_arg_types.insert(tx.name.clone(), tx.get_arg_types(symbol_table));
    }

    // Create a separate `DiagnosticHandler` when parsing the transactions file
    let transactions_handler = &mut DiagnosticHandler::new(color_choice, cli.no_error_locations);
    let todos: Vec<(String, Vec<baa::BitVecValue>)> = parse_transactions_file(
        cli.transactions,
        transactions_handler,
        transaction_arg_types,
    )?;

    // Run the interpreter and the scheduler on the parsed transaction file
    let interpreter = patronus::sim::Interpreter::new_with_wavedump(&ctx, &sys, cli.fst);
    let mut scheduler = Scheduler::new(
        transactions_and_symbols,
        todos,
        &ctx,
        &sys,
        interpreter,
        protocols_handler,
        cli.max_steps.unwrap_or(u32::MAX),
    );
    let results = scheduler.execute_todos();

    // Check whether the protocol was executed successfully
    for res in results {
        assert_ok(&res);
    }
    println!("Protocol executed successfully!");
    Ok(())
}<|MERGE_RESOLUTION|>--- conflicted
+++ resolved
@@ -46,15 +46,13 @@
     #[arg(long, value_name = "COLOR_CHOICE", default_value = "auto")]
     color: ColorChoice,
 
-<<<<<<< HEAD
     /// Whether to suppress location info (source file and label) in error messages
     #[arg(short, long, value_name = "ERROR_LOCATIONS")]
     no_error_locations: bool,
-=======
+
     /// Stop the interpreter if it ever reaches the maximum number if cycles specified with this option.
     #[arg(long)]
     max_steps: Option<u32>,
->>>>>>> 7267b013
 }
 
 /// Examples (enables all tracing logs):
